<<<<<<< HEAD
import numpy as np
import os.path
from keras.models import load_model, Model
from keras.callbacks import ModelCheckpoint, EarlyStopping, CSVLogger
from python_research.experiments.utils import (
    TimeHistory
)
from python_research.experiments.multiple_feature_learning.builders.keras_builders import (
    build_multiple_features_model,
    build_settings_for_dataset
)
from python_research.experiments.utils import (
    TrainTestIndices
)
from python_research.experiments.utils import Dataset
from python_research.experiments.utils import (
    parse_multiple_features
)

from typing import List, NamedTuple
from python_research.validation import validate


class TrainingSet(NamedTuple):
    x_train: list
    x_test: list
    x_val: list
    y_train: list
    y_test: list
    y_val: list
    model: Model


def build_training_set(
    original_path: str,
    gt_path: str,
    area_path: str,
    stddev_path: str,
    diagonal_path: str,
    moment_path: str,
    nb_samples: int,
    neighbourhood: List[int]
) -> TrainingSet:
    settings = build_settings_for_dataset(neighbourhood)

    original_data = Dataset(
        original_path,
        gt_path,
        nb_samples,
        settings.input_neighbourhood
    )

    train_test_indices = TrainTestIndices(
        original_data.train_indices,
        original_data.test_indices
    )

    bands_sets = [original_data.x.shape[-1]]
    x_trains = [original_data.x_train]
    x_vals = [original_data.x_val]
    x_tests = [original_data.x_test]

    if area_path is not None:
        area_data = Dataset(
            area_path,
            gt_path,
            nb_samples,
            settings.input_neighbourhood,
            train_test_indices=train_test_indices
        )

        bands_sets.append(area_data.x.shape[-1])
        x_trains.append(area_data.x_train)
        x_vals.append(area_data.x_val)
        x_tests.append(area_data.x_test)

    if stddev_path is not None:
        stddev_data = Dataset(
            stddev_path,
            gt_path,
            nb_samples,
            settings.input_neighbourhood,
            train_test_indices=train_test_indices
        )

        bands_sets.append(stddev_data.x.shape[-1])
        x_trains.append(stddev_data.x_train)
        x_vals.append(stddev_data.x_val)
        x_tests.append(stddev_data.x_test)

    if diagonal_path is not None:
        diagonal_data = Dataset(
            diagonal_path,
            gt_path,
            nb_samples,
            settings.input_neighbourhood,
            train_test_indices=train_test_indices
        )

        bands_sets.append(diagonal_data.x.shape[-1])
        x_trains.append(diagonal_data.x_train)
        x_vals.append(diagonal_data.x_val)
        x_tests.append(diagonal_data.x_test)

    if moment_path is not None:
        moment_data = Dataset(
            moment_path,
            gt_path,
            nb_samples,
            settings.input_neighbourhood,
            train_test_indices=train_test_indices
        )

        bands_sets.append(moment_data.x.shape[-1])
        x_trains.append(moment_data.x_train)
        x_vals.append(moment_data.x_val)
        x_tests.append(moment_data.x_test)

    model = build_multiple_features_model(
        settings,
        len(original_data.labels) - 1,
        bands_sets
    )

    return TrainingSet(
        x_train=x_trains,
        x_test=x_tests,
        x_val=x_vals,
        y_train=original_data.y_train,
        y_test=original_data.y_test,
        y_val=original_data.y_val,
        model=model
    )


def main():
    args = parse_multiple_features()

    os.makedirs(args.output_dir, exist_ok=True)
    output_path = os.path.join(args.output_dir, args.output_name)

    training_set = build_training_set(
        args.original_path,
        args.gt_path,
        args.area_path,
        args.stddev_path,
        args.diagonal_path,
        args.moment_path,
        args.nb_samples,
        args.neighbourhood
    )

    early = EarlyStopping(patience=args.patience)
    logger = CSVLogger(output_path + ".csv")
    checkpoint = ModelCheckpoint(
        output_path + "_model",
        save_best_only=True
    )
    timer = TimeHistory()

    training_set.model.fit(
        x=training_set.x_train,
        y=training_set.y_train,
        validation_data=(training_set.x_val, training_set.y_val),
        epochs=200,
        batch_size=args.batch_size,
        callbacks=[
            early,
            logger,
            checkpoint,
            timer
        ],
        verbose=args.verbosity
    )

    model = load_model(output_path + "_model")
    print(validate(model, training_set))
    times = timer.times
    np.savetxt(output_path + "_times.csv", times, fmt="%1.4f")


if __name__ == "__main__":
    main()
=======
import numpy as np
import os.path
from keras.models import load_model, Model
from keras.callbacks import ModelCheckpoint, EarlyStopping, CSVLogger
from python_research.experiments.utils import (
    TimeHistory
)
from python_research.experiments.multiple_feature_learning.builders.keras_builders import (
    build_multiple_features_model,
    build_settings_for_dataset
)
from python_research.experiments.utils import (
    TrainTestIndices
)
from python_research.experiments.utils import Dataset
from python_research.experiments.utils import (
    parse_multiple_features
)

from typing import List, NamedTuple
from python_research.validation import validate


class TrainingSet(NamedTuple):
    x_train: list
    x_test: list
    x_val: list
    y_train: list
    y_test: list
    y_val: list
    model: Model


def build_training_set(
    original_path: str,
    gt_path: str,
    area_path: str,
    stddev_path: str,
    diagonal_path: str,
    moment_path: str,
    nb_samples: int,
    neighbourhood: List[int]
) -> TrainingSet:
    settings = build_settings_for_dataset(neighbourhood)

    original_data = Dataset(
        original_path,
        gt_path,
        nb_samples,
        settings.input_neighbourhood
    )

    train_test_indices = TrainTestIndices(
        original_data.train_indices,
        original_data.test_indices
    )

    bands_sets = [original_data.x.shape[-1]]
    x_trains = [original_data.x_train]
    x_vals = [original_data.x_val]
    x_tests = [original_data.x_test]

    if area_path is not None:
        area_data = Dataset(
            area_path,
            gt_path,
            nb_samples,
            settings.input_neighbourhood,
            train_test_indices=train_test_indices
        )

        bands_sets.append(area_data.x.shape[-1])
        x_trains.append(area_data.x_train)
        x_vals.append(area_data.x_val)
        x_tests.append(area_data.x_test)

    if stddev_path is not None:
        stddev_data = Dataset(
            stddev_path,
            gt_path,
            nb_samples,
            settings.input_neighbourhood,
            train_test_indices=train_test_indices
        )

        bands_sets.append(stddev_data.x.shape[-1])
        x_trains.append(stddev_data.x_train)
        x_vals.append(stddev_data.x_val)
        x_tests.append(stddev_data.x_test)

    if diagonal_path is not None:
        diagonal_data = Dataset(
            diagonal_path,
            gt_path,
            nb_samples,
            settings.input_neighbourhood,
            train_test_indices=train_test_indices
        )

        bands_sets.append(diagonal_data.x.shape[-1])
        x_trains.append(diagonal_data.x_train)
        x_vals.append(diagonal_data.x_val)
        x_tests.append(diagonal_data.x_test)

    if moment_path is not None:
        moment_data = Dataset(
            moment_path,
            gt_path,
            nb_samples,
            settings.input_neighbourhood,
            train_test_indices=train_test_indices
        )

        bands_sets.append(moment_data.x.shape[-1])
        x_trains.append(moment_data.x_train)
        x_vals.append(moment_data.x_val)
        x_tests.append(moment_data.x_test)

    model = build_multiple_features_model(
        settings,
        len(original_data.labels) - 1,
        bands_sets
    )

    return TrainingSet(
        x_train=x_trains,
        x_test=x_tests,
        x_val=x_vals,
        y_train=original_data.y_train,
        y_test=original_data.y_test,
        y_val=original_data.y_val,
        model=model
    )


def main():
    args = parse_multiple_features()

    os.makedirs(args.output_dir, exist_ok=True)
    output_path = os.path.join(args.output_dir, args.output_name)

    training_set = build_training_set(
        args.original_path,
        args.gt_path,
        args.area_path,
        args.stddev_path,
        args.diagonal_path,
        args.moment_path,
        args.nb_samples,
        args.neighbourhood
    )

    early = EarlyStopping(patience=args.patience)
    logger = CSVLogger(output_path + ".csv")
    checkpoint = ModelCheckpoint(
        output_path + "_model",
        save_best_only=True
    )
    timer = TimeHistory()

    training_set.model.fit(
        x=training_set.x_train,
        y=training_set.y_train,
        validation_data=(training_set.x_val, training_set.y_val),
        epochs=200,
        batch_size=args.batch_size,
        callbacks=[
            early,
            logger,
            checkpoint,
            timer
        ],
        verbose=args.verbosity
    )

    model = load_model(output_path + "_model")
    print(validate(model, training_set))
    times = timer.times
    np.savetxt(output_path + "_times.csv", times, fmt="%1.4f")


if __name__ == "__main__":
    main()
>>>>>>> 6e14a669
<|MERGE_RESOLUTION|>--- conflicted
+++ resolved
@@ -1,369 +1,183 @@
-<<<<<<< HEAD
-import numpy as np
-import os.path
-from keras.models import load_model, Model
-from keras.callbacks import ModelCheckpoint, EarlyStopping, CSVLogger
-from python_research.experiments.utils import (
-    TimeHistory
-)
-from python_research.experiments.multiple_feature_learning.builders.keras_builders import (
-    build_multiple_features_model,
-    build_settings_for_dataset
-)
-from python_research.experiments.utils import (
-    TrainTestIndices
-)
-from python_research.experiments.utils import Dataset
-from python_research.experiments.utils import (
-    parse_multiple_features
-)
-
-from typing import List, NamedTuple
-from python_research.validation import validate
-
-
-class TrainingSet(NamedTuple):
-    x_train: list
-    x_test: list
-    x_val: list
-    y_train: list
-    y_test: list
-    y_val: list
-    model: Model
-
-
-def build_training_set(
-    original_path: str,
-    gt_path: str,
-    area_path: str,
-    stddev_path: str,
-    diagonal_path: str,
-    moment_path: str,
-    nb_samples: int,
-    neighbourhood: List[int]
-) -> TrainingSet:
-    settings = build_settings_for_dataset(neighbourhood)
-
-    original_data = Dataset(
-        original_path,
-        gt_path,
-        nb_samples,
-        settings.input_neighbourhood
-    )
-
-    train_test_indices = TrainTestIndices(
-        original_data.train_indices,
-        original_data.test_indices
-    )
-
-    bands_sets = [original_data.x.shape[-1]]
-    x_trains = [original_data.x_train]
-    x_vals = [original_data.x_val]
-    x_tests = [original_data.x_test]
-
-    if area_path is not None:
-        area_data = Dataset(
-            area_path,
-            gt_path,
-            nb_samples,
-            settings.input_neighbourhood,
-            train_test_indices=train_test_indices
-        )
-
-        bands_sets.append(area_data.x.shape[-1])
-        x_trains.append(area_data.x_train)
-        x_vals.append(area_data.x_val)
-        x_tests.append(area_data.x_test)
-
-    if stddev_path is not None:
-        stddev_data = Dataset(
-            stddev_path,
-            gt_path,
-            nb_samples,
-            settings.input_neighbourhood,
-            train_test_indices=train_test_indices
-        )
-
-        bands_sets.append(stddev_data.x.shape[-1])
-        x_trains.append(stddev_data.x_train)
-        x_vals.append(stddev_data.x_val)
-        x_tests.append(stddev_data.x_test)
-
-    if diagonal_path is not None:
-        diagonal_data = Dataset(
-            diagonal_path,
-            gt_path,
-            nb_samples,
-            settings.input_neighbourhood,
-            train_test_indices=train_test_indices
-        )
-
-        bands_sets.append(diagonal_data.x.shape[-1])
-        x_trains.append(diagonal_data.x_train)
-        x_vals.append(diagonal_data.x_val)
-        x_tests.append(diagonal_data.x_test)
-
-    if moment_path is not None:
-        moment_data = Dataset(
-            moment_path,
-            gt_path,
-            nb_samples,
-            settings.input_neighbourhood,
-            train_test_indices=train_test_indices
-        )
-
-        bands_sets.append(moment_data.x.shape[-1])
-        x_trains.append(moment_data.x_train)
-        x_vals.append(moment_data.x_val)
-        x_tests.append(moment_data.x_test)
-
-    model = build_multiple_features_model(
-        settings,
-        len(original_data.labels) - 1,
-        bands_sets
-    )
-
-    return TrainingSet(
-        x_train=x_trains,
-        x_test=x_tests,
-        x_val=x_vals,
-        y_train=original_data.y_train,
-        y_test=original_data.y_test,
-        y_val=original_data.y_val,
-        model=model
-    )
-
-
-def main():
-    args = parse_multiple_features()
-
-    os.makedirs(args.output_dir, exist_ok=True)
-    output_path = os.path.join(args.output_dir, args.output_name)
-
-    training_set = build_training_set(
-        args.original_path,
-        args.gt_path,
-        args.area_path,
-        args.stddev_path,
-        args.diagonal_path,
-        args.moment_path,
-        args.nb_samples,
-        args.neighbourhood
-    )
-
-    early = EarlyStopping(patience=args.patience)
-    logger = CSVLogger(output_path + ".csv")
-    checkpoint = ModelCheckpoint(
-        output_path + "_model",
-        save_best_only=True
-    )
-    timer = TimeHistory()
-
-    training_set.model.fit(
-        x=training_set.x_train,
-        y=training_set.y_train,
-        validation_data=(training_set.x_val, training_set.y_val),
-        epochs=200,
-        batch_size=args.batch_size,
-        callbacks=[
-            early,
-            logger,
-            checkpoint,
-            timer
-        ],
-        verbose=args.verbosity
-    )
-
-    model = load_model(output_path + "_model")
-    print(validate(model, training_set))
-    times = timer.times
-    np.savetxt(output_path + "_times.csv", times, fmt="%1.4f")
-
-
-if __name__ == "__main__":
-    main()
-=======
-import numpy as np
-import os.path
-from keras.models import load_model, Model
-from keras.callbacks import ModelCheckpoint, EarlyStopping, CSVLogger
-from python_research.experiments.utils import (
-    TimeHistory
-)
-from python_research.experiments.multiple_feature_learning.builders.keras_builders import (
-    build_multiple_features_model,
-    build_settings_for_dataset
-)
-from python_research.experiments.utils import (
-    TrainTestIndices
-)
-from python_research.experiments.utils import Dataset
-from python_research.experiments.utils import (
-    parse_multiple_features
-)
-
-from typing import List, NamedTuple
-from python_research.validation import validate
-
-
-class TrainingSet(NamedTuple):
-    x_train: list
-    x_test: list
-    x_val: list
-    y_train: list
-    y_test: list
-    y_val: list
-    model: Model
-
-
-def build_training_set(
-    original_path: str,
-    gt_path: str,
-    area_path: str,
-    stddev_path: str,
-    diagonal_path: str,
-    moment_path: str,
-    nb_samples: int,
-    neighbourhood: List[int]
-) -> TrainingSet:
-    settings = build_settings_for_dataset(neighbourhood)
-
-    original_data = Dataset(
-        original_path,
-        gt_path,
-        nb_samples,
-        settings.input_neighbourhood
-    )
-
-    train_test_indices = TrainTestIndices(
-        original_data.train_indices,
-        original_data.test_indices
-    )
-
-    bands_sets = [original_data.x.shape[-1]]
-    x_trains = [original_data.x_train]
-    x_vals = [original_data.x_val]
-    x_tests = [original_data.x_test]
-
-    if area_path is not None:
-        area_data = Dataset(
-            area_path,
-            gt_path,
-            nb_samples,
-            settings.input_neighbourhood,
-            train_test_indices=train_test_indices
-        )
-
-        bands_sets.append(area_data.x.shape[-1])
-        x_trains.append(area_data.x_train)
-        x_vals.append(area_data.x_val)
-        x_tests.append(area_data.x_test)
-
-    if stddev_path is not None:
-        stddev_data = Dataset(
-            stddev_path,
-            gt_path,
-            nb_samples,
-            settings.input_neighbourhood,
-            train_test_indices=train_test_indices
-        )
-
-        bands_sets.append(stddev_data.x.shape[-1])
-        x_trains.append(stddev_data.x_train)
-        x_vals.append(stddev_data.x_val)
-        x_tests.append(stddev_data.x_test)
-
-    if diagonal_path is not None:
-        diagonal_data = Dataset(
-            diagonal_path,
-            gt_path,
-            nb_samples,
-            settings.input_neighbourhood,
-            train_test_indices=train_test_indices
-        )
-
-        bands_sets.append(diagonal_data.x.shape[-1])
-        x_trains.append(diagonal_data.x_train)
-        x_vals.append(diagonal_data.x_val)
-        x_tests.append(diagonal_data.x_test)
-
-    if moment_path is not None:
-        moment_data = Dataset(
-            moment_path,
-            gt_path,
-            nb_samples,
-            settings.input_neighbourhood,
-            train_test_indices=train_test_indices
-        )
-
-        bands_sets.append(moment_data.x.shape[-1])
-        x_trains.append(moment_data.x_train)
-        x_vals.append(moment_data.x_val)
-        x_tests.append(moment_data.x_test)
-
-    model = build_multiple_features_model(
-        settings,
-        len(original_data.labels) - 1,
-        bands_sets
-    )
-
-    return TrainingSet(
-        x_train=x_trains,
-        x_test=x_tests,
-        x_val=x_vals,
-        y_train=original_data.y_train,
-        y_test=original_data.y_test,
-        y_val=original_data.y_val,
-        model=model
-    )
-
-
-def main():
-    args = parse_multiple_features()
-
-    os.makedirs(args.output_dir, exist_ok=True)
-    output_path = os.path.join(args.output_dir, args.output_name)
-
-    training_set = build_training_set(
-        args.original_path,
-        args.gt_path,
-        args.area_path,
-        args.stddev_path,
-        args.diagonal_path,
-        args.moment_path,
-        args.nb_samples,
-        args.neighbourhood
-    )
-
-    early = EarlyStopping(patience=args.patience)
-    logger = CSVLogger(output_path + ".csv")
-    checkpoint = ModelCheckpoint(
-        output_path + "_model",
-        save_best_only=True
-    )
-    timer = TimeHistory()
-
-    training_set.model.fit(
-        x=training_set.x_train,
-        y=training_set.y_train,
-        validation_data=(training_set.x_val, training_set.y_val),
-        epochs=200,
-        batch_size=args.batch_size,
-        callbacks=[
-            early,
-            logger,
-            checkpoint,
-            timer
-        ],
-        verbose=args.verbosity
-    )
-
-    model = load_model(output_path + "_model")
-    print(validate(model, training_set))
-    times = timer.times
-    np.savetxt(output_path + "_times.csv", times, fmt="%1.4f")
-
-
-if __name__ == "__main__":
-    main()
->>>>>>> 6e14a669
+import numpy as np
+import os.path
+from keras.models import load_model, Model
+from keras.callbacks import ModelCheckpoint, EarlyStopping, CSVLogger
+from python_research.experiments.utils import (
+    TimeHistory
+)
+from python_research.experiments.multiple_feature_learning.builders.keras_builders import (
+    build_multiple_features_model,
+    build_settings_for_dataset
+)
+from python_research.experiments.utils import (
+    TrainTestIndices
+)
+from python_research.experiments.utils import Dataset
+from python_research.experiments.utils import (
+    parse_multiple_features
+)
+
+from typing import List, NamedTuple
+from python_research.validation import validate
+
+
+class TrainingSet(NamedTuple):
+    x_train: list
+    x_test: list
+    x_val: list
+    y_train: list
+    y_test: list
+    y_val: list
+    model: Model
+
+
+def build_training_set(
+    original_path: str,
+    gt_path: str,
+    area_path: str,
+    stddev_path: str,
+    diagonal_path: str,
+    moment_path: str,
+    nb_samples: int,
+    neighbourhood: List[int]
+) -> TrainingSet:
+    settings = build_settings_for_dataset(neighbourhood)
+
+    original_data = Dataset(
+        original_path,
+        gt_path,
+        nb_samples,
+        settings.input_neighbourhood
+    )
+
+    train_test_indices = TrainTestIndices(
+        original_data.train_indices,
+        original_data.test_indices
+    )
+
+    bands_sets = [original_data.x.shape[-1]]
+    x_trains = [original_data.x_train]
+    x_vals = [original_data.x_val]
+    x_tests = [original_data.x_test]
+
+    if area_path is not None:
+        area_data = Dataset(
+            area_path,
+            gt_path,
+            nb_samples,
+            settings.input_neighbourhood,
+            train_test_indices=train_test_indices
+        )
+
+        bands_sets.append(area_data.x.shape[-1])
+        x_trains.append(area_data.x_train)
+        x_vals.append(area_data.x_val)
+        x_tests.append(area_data.x_test)
+
+    if stddev_path is not None:
+        stddev_data = Dataset(
+            stddev_path,
+            gt_path,
+            nb_samples,
+            settings.input_neighbourhood,
+            train_test_indices=train_test_indices
+        )
+
+        bands_sets.append(stddev_data.x.shape[-1])
+        x_trains.append(stddev_data.x_train)
+        x_vals.append(stddev_data.x_val)
+        x_tests.append(stddev_data.x_test)
+
+    if diagonal_path is not None:
+        diagonal_data = Dataset(
+            diagonal_path,
+            gt_path,
+            nb_samples,
+            settings.input_neighbourhood,
+            train_test_indices=train_test_indices
+        )
+
+        bands_sets.append(diagonal_data.x.shape[-1])
+        x_trains.append(diagonal_data.x_train)
+        x_vals.append(diagonal_data.x_val)
+        x_tests.append(diagonal_data.x_test)
+
+    if moment_path is not None:
+        moment_data = Dataset(
+            moment_path,
+            gt_path,
+            nb_samples,
+            settings.input_neighbourhood,
+            train_test_indices=train_test_indices
+        )
+
+        bands_sets.append(moment_data.x.shape[-1])
+        x_trains.append(moment_data.x_train)
+        x_vals.append(moment_data.x_val)
+        x_tests.append(moment_data.x_test)
+
+    model = build_multiple_features_model(
+        settings,
+        len(original_data.labels) - 1,
+        bands_sets
+    )
+
+    return TrainingSet(
+        x_train=x_trains,
+        x_test=x_tests,
+        x_val=x_vals,
+        y_train=original_data.y_train,
+        y_test=original_data.y_test,
+        y_val=original_data.y_val,
+        model=model
+    )
+
+
+def main():
+    args = parse_multiple_features()
+
+    os.makedirs(args.output_dir, exist_ok=True)
+    output_path = os.path.join(args.output_dir, args.output_name)
+
+    training_set = build_training_set(
+        args.original_path,
+        args.gt_path,
+        args.area_path,
+        args.stddev_path,
+        args.diagonal_path,
+        args.moment_path,
+        args.nb_samples,
+        args.neighbourhood
+    )
+
+    early = EarlyStopping(patience=args.patience)
+    logger = CSVLogger(output_path + ".csv")
+    checkpoint = ModelCheckpoint(
+        output_path + "_model",
+        save_best_only=True
+    )
+    timer = TimeHistory()
+
+    training_set.model.fit(
+        x=training_set.x_train,
+        y=training_set.y_train,
+        validation_data=(training_set.x_val, training_set.y_val),
+        epochs=200,
+        batch_size=args.batch_size,
+        callbacks=[
+            early,
+            logger,
+            checkpoint,
+            timer
+        ],
+        verbose=args.verbosity
+    )
+
+    model = load_model(output_path + "_model")
+    print(validate(model, training_set))
+    times = timer.times
+    np.savetxt(output_path + "_times.csv", times, fmt="%1.4f")
+
+
+if __name__ == "__main__":
+    main()