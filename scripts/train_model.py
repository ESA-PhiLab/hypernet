"""
Perform the training of the model.
"""

import os
from typing import Dict, Union

import clize
import numpy as np
import tensorflow as tf

from ml_intuition import enums, models
from ml_intuition.data import io, transforms, utils
from ml_intuition.evaluation import time_metrics


def train(*,
          model_name: str,
          dest_path: str,
          sample_size: int,
          n_classes: int,
<<<<<<< HEAD
          data: Union[str, Dict],
=======
          kernel_size: int = 3,
          n_kernels: int = 16,
          n_layers: int = 1,
>>>>>>> c81db688
          lr: float = 0.005,
          batch_size: int = 150,
          epochs: int = 10,
          verbose: int = 1,
          shuffle: bool = True,
          patience: int = 3):
    """
    Function for training tensorflow models given a dataset.

    :param model_name: Name of the model, it serves as a key in the
        dictionary holding all functions returning models.
    :param kernel_size: Size of ech kernel in each layer.
    :param n_kernels: Number of kernels in each layer.
    :param n_layers: Number of layers in the model.
    :param dest_path: Path to where to save the model under the name "model_name".
    :param sample_size: Size of the input sample.
    :param n_classes: Number of classes.
    :param lr: Learning rate for the model, i.e., regulates the size of the step
        in the gradient descent process.
    :param data: Either path to the input data or the data dict itself.
        First dimension of the dataset should be the number of samples.
    :param batch_size: Size of the batch used in training phase,
        it is the size of samples per gradient step.
    :param epochs: Number of epochs for model to train.
    :param verbose: Verbosity mode used in training, (0, 1 or 2).
    :param shuffle: Boolean indicating whether to shuffle dataset
     dataset_key each epoch.
    :param patience: Number of epochs without improvement in order to
        stop the training phase.

    """
    if type(data) is str:
        train_dict = io.extract_set(data, enums.Dataset.TRAIN)
        val_dict = io.extract_set(data, enums.Dataset.VAL)
        min_, max_ = train_dict[enums.DataStats.MIN], \
                     train_dict[enums.DataStats.MAX]
    else:
        train_dict = data[enums.Dataset.TRAIN]
        val_dict = data[enums.Dataset.VAL]
        min_, max_ = data[enums.DataStats.MIN], \
                     data[enums.DataStats.MAX]

    transformations = [transforms.SpectralTransform(),
                       transforms.OneHotEncode(n_classes=n_classes),
<<<<<<< HEAD
                       transforms.MinMaxNormalize(min_=min_, max_=max_)]
=======
                       transforms.MinMaxNormalize(
                           min_=train_dict[enums.DataStats.MIN],
                           max_=train_dict[enums.DataStats.MAX])]
>>>>>>> c81db688

    train_dataset, n_train = \
        utils.create_tf_dataset(batch_size,
                                train_dict,
                                transformations)
    val_dataset, n_val = \
        utils.create_tf_dataset(batch_size,
                                val_dict,
                                transformations)

    if shuffle:
        train_dataset = train_dataset.shuffle(batch_size)

    model = models.get_model(model_key=model_name, kernel_size=kernel_size,
                             n_kernels=n_kernels, n_layers=n_layers,
                             input_size=sample_size, n_classes=n_classes)
    model.summary()
    model.compile(tf.keras.optimizers.Adam(lr=lr),
                  'categorical_crossentropy',
                  metrics=['accuracy'])

    time_history = time_metrics.TimeHistory()
<<<<<<< HEAD
    mcp_save = tf.keras.callbacks.ModelCheckpoint(
        os.path.join(dest_path, model_name), save_best_only=True,
        monitor='val_loss', mode='min')
    early_stopping = tf.keras.callbacks.EarlyStopping(monitor='val_loss',
                                                      patience=patience)
=======
    early_stopping = tf.keras.callbacks.EarlyStopping(monitor='val_loss',
                                                      patience=patience)

>>>>>>> c81db688
    history = model.fit(x=train_dataset.make_one_shot_iterator(),
                        epochs=epochs,
                        verbose=verbose,
                        shuffle=shuffle,
                        validation_data=val_dataset.make_one_shot_iterator(),
<<<<<<< HEAD
                        callbacks=[
                            early_stopping, mcp_save, time_history],
=======
                        callbacks=[early_stopping, time_history],
>>>>>>> c81db688
                        steps_per_epoch=n_train // batch_size,
                        validation_steps=n_val // batch_size)

    history.history[time_metrics.TimeHistory.__name__] = time_history.average
    io.save_metrics(dest_path=dest_path,
                    file_name='training_metrics.csv',
                    metrics=history.history)

    np.savetxt(os.path.join(dest_path, 'min-max.csv'),
               np.array([min_, max_]), delimiter=',', fmt='%f')


if __name__ == '__main__':
    clize.run(train)<|MERGE_RESOLUTION|>--- conflicted
+++ resolved
@@ -19,13 +19,10 @@
           dest_path: str,
           sample_size: int,
           n_classes: int,
-<<<<<<< HEAD
           data: Union[str, Dict],
-=======
           kernel_size: int = 3,
           n_kernels: int = 16,
           n_layers: int = 1,
->>>>>>> c81db688
           lr: float = 0.005,
           batch_size: int = 150,
           epochs: int = 10,
@@ -70,13 +67,7 @@
 
     transformations = [transforms.SpectralTransform(),
                        transforms.OneHotEncode(n_classes=n_classes),
-<<<<<<< HEAD
                        transforms.MinMaxNormalize(min_=min_, max_=max_)]
-=======
-                       transforms.MinMaxNormalize(
-                           min_=train_dict[enums.DataStats.MIN],
-                           max_=train_dict[enums.DataStats.MAX])]
->>>>>>> c81db688
 
     train_dataset, n_train = \
         utils.create_tf_dataset(batch_size,
@@ -99,28 +90,18 @@
                   metrics=['accuracy'])
 
     time_history = time_metrics.TimeHistory()
-<<<<<<< HEAD
     mcp_save = tf.keras.callbacks.ModelCheckpoint(
         os.path.join(dest_path, model_name), save_best_only=True,
         monitor='val_loss', mode='min')
     early_stopping = tf.keras.callbacks.EarlyStopping(monitor='val_loss',
                                                       patience=patience)
-=======
-    early_stopping = tf.keras.callbacks.EarlyStopping(monitor='val_loss',
-                                                      patience=patience)
-
->>>>>>> c81db688
     history = model.fit(x=train_dataset.make_one_shot_iterator(),
                         epochs=epochs,
                         verbose=verbose,
                         shuffle=shuffle,
                         validation_data=val_dataset.make_one_shot_iterator(),
-<<<<<<< HEAD
                         callbacks=[
                             early_stopping, mcp_save, time_history],
-=======
-                        callbacks=[early_stopping, time_history],
->>>>>>> c81db688
                         steps_per_epoch=n_train // batch_size,
                         validation_steps=n_val // batch_size)
 
