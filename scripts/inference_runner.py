"""
Run experiments given set of hyperparameters.
"""

import os

import clize
import tensorflow as tf
from clize.parameters import multi
<<<<<<< HEAD
from scripts import evaluate_model, prepare_data, artifacts_reporter
=======
from scripts import evaluate_model, prepare_data
from ml_intuition.data.io import load_processed_h5
>>>>>>> 1eecfd95


def run_experiments(*,
                    data_file_path: str = None,
                    ground_truth_path: str = None,
                    dataset_path: str = None,
                    train_size: ('train_size', multi(min=0)),
                    val_size: float = 0.1,
                    stratified: bool = True,
                    background_label: int = 0,
                    channels_idx: int = 0,
                    save_data: bool = False,
                    n_runs: int,
                    dest_path: str,
                    models_path: str,
                    n_classes: int,
                    verbose: int = 2,
                    post_noise_sets: ('spost', multi(min=0)),
                    post_noise: ('post', multi(min=0)),
                    noise_params: str = None):
    """
    Function for running experiments given a set of hyperparameters.
    :param data_file_path: Path to the data file. Supported types are: .npy
    :param ground_truth_path: Path to the ground-truth data file.
    :param dataset_path: Path to the already extracted .h5 dataset
    :param train_size: If float, should be between 0.0 and 1.0,
                        if stratified = True, it represents percentage of each
                        class to be extracted,
                 If float and stratified = False, it represents percentage of the
                    whole dataset to be extracted with samples drawn randomly,
                    regardless of their class.
                 If int and stratified = True, it represents number of samples
                    to be drawn from each class.
                 If int and stratified = False, it represents overall number of
                    samples to be drawn regardless of their class, randomly.
                 Defaults to 0.8
    :param val_size: Should be between 0.0 and 1.0. Represents the percentage of
                     each class from the training set to be extracted as a
                     validation set, defaults to 0.1
    :param stratified: Indicated whether the extracted training set should be
                     stratified, defaults to True
    :param background_label: Label indicating the background in GT file
    :param channels_idx: Index specifying the channels position in the provided
                         data
    :param save_data: Whether to save the prepared dataset
    :param n_runs: Number of total experiment runs.
    :param dest_path: Path to where all experiment runs will be saved as
        subfolders in this directory.
    :param models_path: Name of the model, it serves as a key in the
        dictionary holding all functions returning models.
    :param n_classes: Number of classes.
    :param verbose: Verbosity mode used in training, (0, 1 or 2).
    :param post_noise_sets: The list of sets to which the noise will be
        injected. One element can either be "train", "val" or "test".
    :param post_noise: The list of names of noise injection methods after
        the normalization transformations.
    :param noise_params: JSON containing the parameter setting of injection methods.
        Examplary value for this parameter: "{"mean": 0, "std": 1, "pa": 0.1}".
        This JSON should include all parameters for noise injection
        functions that are specified in pre_noise and post_noise arguments.
        For the accurate description of each parameter, please
        refer to the ml_intuition/data/noise.py module.
    """
    for experiment_id in range(n_runs):
        experiment_dest_path = os.path.join(
            dest_path, 'experiment_' + str(experiment_id))
        model_path = os.path.join(models_path,
                                  'experiment_' + str(experiment_id),
                                  'model_2d')
        if dataset_path is None:
            data_source = os.path.join(models_path,
                                       'experiment_' + str(experiment_id),
                                       'data.h5')
        else:
            data_source = dataset_path
        os.makedirs(experiment_dest_path, exist_ok=True)

        if data_file_path.endswith('.h5') and ground_truth_path is None:
            data_source = load_processed_h5(data_file_path=data_file_path)
        
        elif not os.path.exists(data_source):
            data_source = prepare_data.main(data_file_path=data_file_path,
                                            ground_truth_path=ground_truth_path,
                                            output_path=data_source,
                                            train_size=train_size,
                                            val_size=val_size,
                                            stratified=stratified,
                                            background_label=background_label,
                                            channels_idx=channels_idx,
                                            save_data=save_data,
                                            seed=experiment_id)

        evaluate_model.evaluate(
            model_path=model_path,
            data=data_source,
            dest_path=experiment_dest_path,
            n_classes=n_classes,
            noise=post_noise,
            noise_sets=post_noise_sets,
            noise_params=noise_params)

        artifacts_reporter.collect_artifacts_report(experiments_path=dest_path,
                                                    dest_path=dest_path)

        tf.keras.backend.clear_session()


if __name__ == '__main__':
    clize.run(run_experiments)<|MERGE_RESOLUTION|>--- conflicted
+++ resolved
@@ -7,12 +7,9 @@
 import clize
 import tensorflow as tf
 from clize.parameters import multi
-<<<<<<< HEAD
+
 from scripts import evaluate_model, prepare_data, artifacts_reporter
-=======
-from scripts import evaluate_model, prepare_data
 from ml_intuition.data.io import load_processed_h5
->>>>>>> 1eecfd95
 
 
 def run_experiments(*,
