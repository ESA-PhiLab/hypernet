--- conflicted
+++ resolved
@@ -69,15 +69,9 @@
     :param val_size: Should be between 0.0 and 1.0. Represents the
         percentage of samples to extract from the training set.
     :param sub_test_size: Number of pixels to subsample the test set
-<<<<<<< HEAD
-        instead of performing the inference on all
-        samples that are not in the training set.
-    :param channels_idx: Index specifying the channels position in the provided data.
-=======
         instead of performing the inference on the entire subset.
     :param channels_idx: Index specifying the channels
         position in the provided data.
->>>>>>> 722aceb0
     :param neighborhood_size: Size of the spatial patch.
     :param save_data: Boolean indicating whether to save the prepared dataset.
     :param n_runs: Number of total experiment runs.
@@ -96,18 +90,11 @@
     :param shuffle: Boolean indicating whether to shuffle dataset.
     :param patience: Number of epochs without improvement in order to
         stop the training phase.
-<<<<<<< HEAD
-    :param use_mlflow: Whether to log metrics and artifacts to mlflow.
-    :param endmembers_path: Path to the endmembers matrix file,
-        containing the average reflectances for each endmember,
-        i.e., the pure spectra.
-=======
     :param use_mlflow: Boolean indicating whether to log metrics
         and artifacts to mlflow.
     :param endmembers_path: Path to the endmembers file containing
         the average reflectances for each class. Used only when
         'use_unmixing' is set to True.
->>>>>>> 722aceb0
     :param experiment_name: Name of the experiment. Used only if
         'use_mlflow' is set to True.
     :param run_name: Name of the run. Used only if 'use_mlflow' is set to True.
