--- conflicted
+++ resolved
@@ -35,7 +35,6 @@
     :param verbose: Verbosity mode used in training, (0, 1 or 2).
     :param n_classes: Number of classes.
     """
-<<<<<<< HEAD
     if type(data) is str:
         test_dict = io.extract_set(data, enums.Dataset.TEST)
     else:
@@ -46,22 +45,14 @@
     else:
         min_value, max_value = data[enums.DataStats.MIN], \
                                data[enums.DataStats.MAX]
-=======
-    test_dict = io.extract_set(data_path, enums.Dataset.TEST)
->>>>>>> c81db688
     test_dataset, n_test = \
         utils.create_tf_dataset(BATCH_SIZE,
                                 test_dict,
                                 [transforms.SpectralTransform(),
                                  transforms.OneHotEncode(n_classes=n_classes),
                                  transforms.MinMaxNormalize(
-<<<<<<< HEAD
                                      min_=min_value,
                                      max_=max_value)])
-=======
-                                     min_=test_dict[enums.DataStats.MIN],
-                                     max_=test_dict[enums.DataStats.MAX])])
->>>>>>> c81db688
 
     model = tf.keras.models.load_model(model_path, compile=True)
     model.predict = timeit(model.predict)
@@ -84,7 +75,6 @@
                                     y_pred=y_pred,
                                     metrics=custom_metrics)
     model_metrics['inference_time'] = [inference_time]
-<<<<<<< HEAD
     per_class_acc = {'Class_' + str(i):
                      [item] for i, item in enumerate(
         *model_metrics[mean_per_class_accuracy.__name__])}
@@ -95,24 +85,11 @@
                *model_metrics[metrics.confusion_matrix.__name__], delimiter=',',
                fmt='%d')
 
-    del model_metrics[mean_per_class_accuracy.__name__]
     del model_metrics[metrics.confusion_matrix.__name__]
+    model_metrics = utils.restructure_per_class_accuracy(model_metrics)
 
     io.save_metrics(dest_path=dest_path,
                     file_name=INFERENCE_METRICS,
-=======
-
-    np.savetxt(os.path.join(os.path.dirname(model_path),
-                            metrics.confusion_matrix.__name__ + '.csv'),
-               *model_metrics[metrics.confusion_matrix.__name__],
-               delimiter=',',
-               fmt='%d')
-    del model_metrics[metrics.confusion_matrix.__name__]
-
-    model_metrics = utils.restructure_per_class_accuracy(model_metrics)
-    io.save_metrics(dest_path=os.path.dirname(model_path),
-                    file_name='inference_metrics.csv',
->>>>>>> c81db688
                     metrics=model_metrics)
 
 
