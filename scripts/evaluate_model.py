--- conflicted
+++ resolved
@@ -69,15 +69,6 @@
     else:
         min_value, max_value = data[enums.DataStats.MIN], \
                                data[enums.DataStats.MAX]
-<<<<<<< HEAD
-    transformations = [transforms.OneHotEncode(n_classes=n_classes),
-                       transforms.MinMaxNormalize(min_=min_value, max_=max_value)]
-
-    if '2d' in os.path.basename(model_path) or 'deep' in os.path.basename(model_path):
-        transformations.append(transforms.SpectralTransform())
-
-    transformations = transformations + get_noise_functions(noise, noise_params) \
-=======
 
     transformations = [transforms.SpectralTransform(),
                        transforms.OneHotEncode(n_classes=n_classes),
@@ -85,7 +76,6 @@
                                                   max_=max_value)]
     transformations = transformations + \
                       get_noise_functions(noise, noise_params) \
->>>>>>> aab858a4
         if enums.Dataset.TEST in noise_sets else transformations
 
     test_dict = transforms.apply_transformations(test_dict, transformations)
