--- conflicted
+++ resolved
@@ -83,14 +83,8 @@
     del model_metrics[mean_per_class_accuracy.__name__]
     del model_metrics[metrics.confusion_matrix.__name__]
 
-<<<<<<< HEAD
-    io.save_metrics(dest_path=dest_path,
-                    file_name='inference_metrics.csv',
-=======
     io.save_metrics(dest_path=os.path.dirname(model_path),
-                    file_name=INFERENCE_METRICS,
->>>>>>> 3124a993
-                    metrics=model_metrics)
+                    file_name=INFERENCE_METRICS)
 
 
 if __name__ == '__main__':
