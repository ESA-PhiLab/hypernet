"""
Perform the inference of the model on the testing dataset.
"""

import os

import clize
import yaml
import numpy as np
import tensorflow as tf
from clize.parameters import multi
from sklearn.metrics import confusion_matrix

from ml_intuition import enums
from ml_intuition.data import io, transforms
from ml_intuition.data.noise import get_noise_functions
from ml_intuition.evaluation.performance_metrics import get_model_metrics, \
    get_fair_model_metrics
from ml_intuition.evaluation.time_metrics import timeit
from ml_intuition.models import Ensemble


def evaluate(*,
             data,
             model_path: str,
             dest_path: str,
             n_classes: int,
             batch_size: int = 1024,
             use_ensemble: bool = False,
             ensemble_copies: int,
             voting: str = 'hard',
             noise: ('post', multi(min=0)),
             noise_sets: ('spost', multi(min=0)),
             noise_params: str = None,
             seed: int = 0):
    """
    Function for evaluating the trained model.

    :param model_path: Path to the model.
    :param data: Either path to the input data or the data dict.
    :param dest_path: Directory in which to store the calculated metrics
    :param n_classes: Number of classes.
    :param batch_size: Size of the batch for inference
    :param use_ensemble: Use ensemble for prediction.
    :param ensemble_copies: Number of model copies for the ensemble.
    :param voting: Method of ensemble voting. If ‘hard’, uses predicted class
            labels for majority rule voting. Else if ‘soft’, predicts the class
            label based on the argmax of the sums of the predicted probabilities.
    :param noise: List containing names of used noise injection methods
        that are performed after the normalization transformations.
    :param noise_sets: List of sets that are affected by the noise injection.
        For this module single element can be "test".
    :param noise_params: JSON containing the parameters
        setting of noise injection methods.
        Exemplary value for this parameter: "{"mean": 0, "std": 1, "pa": 0.1}".
        This JSON should include all parameters for noise injection
        functions that are specified in the noise argument.
        For the accurate description of each parameter, please
        refer to the ml_intuition/data/noise.py module.
    :param seed: Seed for RNG
    """
    if type(data) is str:
        test_dict = io.extract_set(data, enums.Dataset.TEST)
    else:
        test_dict = data[enums.Dataset.TEST]
    min_max_path = os.path.join(os.path.dirname(model_path), "min-max.csv")
    if os.path.exists(min_max_path):
        min_value, max_value = io.read_min_max(min_max_path)
    else:
        min_value, max_value = data[enums.DataStats.MIN], \
                               data[enums.DataStats.MAX]
<<<<<<< HEAD

    transformations = [transforms.SpectralTransform(),
                       transforms.OneHotEncode(n_classes=n_classes),
                       transforms.MinMaxNormalize(min_=min_value,
                                                  max_=max_value)]
=======
    transformations = [transforms.OneHotEncode(n_classes=n_classes),
                       transforms.MinMaxNormalize(min_=min_value, max_=max_value)]

    if '2d' in os.path.basename(model_path) or 'deep' in os.path.basename(model_path):
        transformations.append(transforms.SpectralTransform())

>>>>>>> 0d9fc12d
    transformations = transformations + get_noise_functions(noise, noise_params) \
        if enums.Dataset.TEST in noise_sets else transformations

    test_dict = transforms.apply_transformations(test_dict, transformations)

    model = tf.keras.models.load_model(model_path, compile=True)
    if use_ensemble:
        model = Ensemble(model, voting=voting)

        noise_params = yaml.load(noise_params)
        model.generate_models_with_noise(copies=ensemble_copies,
                                         mean=noise_params['mean'],
                                         seed=seed)
        if voting == 'classifier':
            train_dict = io.extract_set(data, enums.Dataset.TRAIN)
            train_dict = transforms.apply_transformations(train_dict, transformations)
            train_probabilities = model.predict_probabilities(train_dict[enums.Dataset.DATA])
            model.train_ensemble_predictor(train_probabilities, train_dict[enums.Dataset.LABELS])

    predict = timeit(model.predict)
    y_pred, inference_time = predict(test_dict[enums.Dataset.DATA],
                                     batch_size=batch_size)

    # y_pred = np.argmax(y_pred, axis=-1)
    y_true = np.argmax(test_dict[enums.Dataset.LABELS], axis=-1)

    model_metrics = get_model_metrics(y_true, y_pred)
    model_metrics['inference_time'] = [inference_time]
    conf_matrix = confusion_matrix(y_true, y_pred)
    io.save_metrics(dest_path=dest_path,
                    file_name=enums.Experiment.INFERENCE_METRICS,
                    metrics=model_metrics)
    io.save_confusion_matrix(conf_matrix, dest_path)
    if enums.Splits.GRIDS in model_path:
        if type(data) is str:
            train_dict = io.extract_set(data, enums.Dataset.TRAIN)
            labels_in_train = np.unique(train_dict[enums.Dataset.LABELS])
        else:
            train_labels = data[enums.Dataset.TRAIN][enums.Dataset.LABELS]
            if train_labels.ndim > 1:
                train_labels = np.argmax(train_labels, axis=-1)
            labels_in_train = np.unique(train_labels)
        fair_metrics = get_fair_model_metrics(conf_matrix, labels_in_train)
        io.save_metrics(dest_path=dest_path,
                        file_name=enums.Experiment.INFERENCE_FAIR_METRICS,
                        metrics=fair_metrics)


if __name__ == '__main__':
    clize.run(evaluate)<|MERGE_RESOLUTION|>--- conflicted
+++ resolved
@@ -69,20 +69,12 @@
     else:
         min_value, max_value = data[enums.DataStats.MIN], \
                                data[enums.DataStats.MAX]
-<<<<<<< HEAD
-
-    transformations = [transforms.SpectralTransform(),
-                       transforms.OneHotEncode(n_classes=n_classes),
-                       transforms.MinMaxNormalize(min_=min_value,
-                                                  max_=max_value)]
-=======
     transformations = [transforms.OneHotEncode(n_classes=n_classes),
                        transforms.MinMaxNormalize(min_=min_value, max_=max_value)]
 
     if '2d' in os.path.basename(model_path) or 'deep' in os.path.basename(model_path):
         transformations.append(transforms.SpectralTransform())
 
->>>>>>> 0d9fc12d
     transformations = transformations + get_noise_functions(noise, noise_params) \
         if enums.Dataset.TEST in noise_sets else transformations
 
