"""
Run experiments given set of hyperparameters.
"""

import os
import shutil

import clize
import mlflow
import tensorflow as tf
from clize.parameters import multi
from scripts import evaluate_model, prepare_data, train_model, \
    artifacts_reporter

from ml_intuition import enums
from ml_intuition.data import noise
from ml_intuition.data.io import load_processed_h5


def run_experiments(*,
                    data_file_path: str,
                    ground_truth_path: str = None,
                    train_size: ('train_size', multi(min=0)),
                    val_size: float = 0.1,
                    stratified: bool = True,
                    background_label: int = 0,
                    channels_idx: int = 0,
                    n_runs: int,
                    model_name: str,
                    kernel_size: int = 3,
                    n_kernels: int = 16,
                    save_data: bool = 0,
                    n_layers: int = 1,
                    dest_path: str = None,
                    sample_size: int,
                    n_classes: int,
                    lr: float = 0.005,
                    batch_size: int = 150,
                    epochs: int = 10,
                    verbose: int = 2,
                    shuffle: bool = True,
                    patience: int = 3,
                    pre_noise: ('pre', multi(min=0)),
                    pre_noise_sets: ('spre', multi(min=0)),
                    post_noise: ('post', multi(min=0)),
                    post_noise_sets: ('spost', multi(min=0)),
                    noise_params: str = None):
    """
    Function for running experiments given a set of hyperparameters.
    :param data_file_path: Path to the data file. Supported types are: .npy
    :param ground_truth_path: Path to the ground-truth data file.
    :param train_size: If float, should be between 0.0 and 1.0,
                        if stratified = True, it represents percentage of each
                        class to be extracted,
                 If float and stratified = False, it represents percentage of the
                    whole dataset to be extracted with samples drawn randomly,
                    regardless of their class.
                 If int and stratified = True, it represents number of samples
                    to be drawn from each class.
                 If int and stratified = False, it represents overall number of
                    samples to be drawn regardless of their class, randomly.
                 Defaults to 0.8
    :param val_size: Should be between 0.0 and 1.0. Represents the percentage of
                     each class from the training set to be extracted as a
                     validation set, defaults to 0.1
    :param stratified: Indicated whether the extracted training set should be
                     stratified, defaults to True
    :param background_label: Label indicating the background in GT file
    :param channels_idx: Index specifying the channels position in the provided
                         data
    :param save_data: Whether to save the prepared dataset
    :param n_runs: Number of total experiment runs.
    :param model_name: Name of the model, it serves as a key in the
        dictionary holding all functions returning models.
    :param kernel_size: Size of ech kernel in each layer.
    :param n_kernels: Number of kernels in each layer.
    :param n_layers: Number of layers in the model.
    :param dest_path: Path to where all experiment runs will be saved as subfolders
        in this directory.
    :param sample_size: Size of the input sample.
    :param n_classes: Number of classes.
    :param lr: Learning rate for the model, i.e., regulates the size of the step
        in the gradient descent process.
    :param batch_size: Size of the batch used in training phase,
        it is the size of samples per gradient step.
    :param epochs: Number of epochs for model to train.
    :param verbose: Verbosity mode used in training, (0, 1 or 2).
    :param shuffle: Boolean indicating whether to shuffle dataset
     dataset_key each epoch.
    :param patience: Number of epochs without improvement in order to
        stop the training phase.
    :param pre_noise: The list of names of noise injection methods before
        the normalization transformations. Examplary names are "gaussian"
        or "impulsive".
    :param pre_noise_sets: The list of sets to which the noise will be
        injected. One element can either be "train", "val" or "test".
    :param post_noise: The list of names of noise injection metods after
        the normalization transformations.
    :param post_noise_sets: The list of sets to which the noise will be injected.
    :param noise_params: JSON containing the parameter setting of injection methods.
        Examplary value for this parameter: "{"mean": 0, "std": 1, "pa": 0.1}".
        This JSON should include all parameters for noise injection
        functions that are specified in pre_noise and post_noise arguments.
        For the accurate description of each parameter, please
        refer to the ml_intuition/data/noise.py module.
    """

    mlflow.set_tracking_uri("http://beetle.mlflow.kplabs.pl")

    mlflow.set_experiment("First steps in MLFLow")

    mlflow.start_run(run_name="beetle test run")

    if dest_path is None:
        dest_path = os.path.join(os.path.curdir, "temp_artifacts")

    other_params = {"Batch size": batch_size,
                    "Temp artifacts storage": dest_path,
                    "stratified": stratified,
                    "n_runs": n_runs}
    mlflow.log_params(other_params)

    for experiment_id in range(n_runs):
        experiment_dest_path = os.path.join(
            dest_path, '{}_{}'.format(enums.Experiment.EXPERIMENT, str(experiment_id)))
        if save_data:
            data_source = os.path.join(experiment_dest_path, 'data.h5')
        else:
            data_source = None

        os.makedirs(experiment_dest_path, exist_ok=True)
        if len(train_size) == 0:
            train_size = 0.8
        if data_file_path.endswith('.h5') and ground_truth_path is None:
            data = load_processed_h5(data_file_path=data_file_path)
        else:
            data = prepare_data.main(data_file_path=data_file_path,
                                     ground_truth_path=ground_truth_path,
                                     output_path=data_source,
                                     train_size=train_size,
                                     val_size=val_size,
                                     stratified=stratified,
                                     background_label=background_label,
                                     channels_idx=channels_idx,
                                     save_data=save_data,
                                     seed=experiment_id)
        if not save_data:
            data_source = data

        if len(pre_noise) > 0:
            noise.inject_noise(data_source=data_source,
                               affected_subsets=pre_noise_sets,
                               noise_injectors=pre_noise,
                               noise_params=noise_params)

        train_model.train(model_name=model_name,
                          kernel_size=kernel_size,
                          n_kernels=n_kernels,
                          n_layers=n_layers,
                          dest_path=experiment_dest_path,
                          data=data_source,
                          sample_size=sample_size,
                          n_classes=n_classes,
                          lr=lr,
                          batch_size=batch_size,
                          epochs=epochs,
                          verbose=verbose,
                          shuffle=shuffle,
                          patience=patience,
                          noise=post_noise,
                          noise_sets=pre_noise_sets,
                          noise_params=noise_params)

        evaluate_model.evaluate(
            model_path=os.path.join(experiment_dest_path, model_name),
            data=data_source,
            dest_path=experiment_dest_path,
            n_classes=n_classes,
            batch_size=batch_size,
            noise=post_noise,
            noise_sets=pre_noise_sets,
            noise_params=noise_params)
        tf.keras.backend.clear_session()

<<<<<<< HEAD
    mlflow.log_artifacts(dest_path)
    shutil.rmtree(dest_path)
=======
    artifacts_reporter.collect_artifacts_report(experiments_path=dest_path,
                                                dest_path=dest_path)
>>>>>>> a97017c8


if __name__ == '__main__':
    clize.run(run_experiments)
<|MERGE_RESOLUTION|>--- conflicted
+++ resolved
@@ -182,13 +182,10 @@
             noise_params=noise_params)
         tf.keras.backend.clear_session()
 
-<<<<<<< HEAD
     mlflow.log_artifacts(dest_path)
     shutil.rmtree(dest_path)
-=======
     artifacts_reporter.collect_artifacts_report(experiments_path=dest_path,
                                                 dest_path=dest_path)
->>>>>>> a97017c8
 
 
 if __name__ == '__main__':
