import abc
import json
import math
import sys
from itertools import product
from typing import Dict, List, NamedTuple

import numpy as np
<<<<<<< HEAD
=======
import yaml
>>>>>>> aab858a4

from ml_intuition.enums import Dataset, Sample


class Params(NamedTuple):
    """
    Parameters of noise injection.

    Attributes:
        pa:     Fraction of noisy pixels, the number of affected samples
                is calculated by: floor(n_samples * pa).

        pb:     Fraction of noisy bands. When established the number of
                samples that undergo noise injection, for each sample
                the: floor(n_bands * pb) bands are affected.

        bc:     Boolean indicating whether the indexes of affected bands,
                are constant for each sample. When set to: False,
                different bands can be augmented with noise for each pixel.

        mean:   Gaussian noise parameter, the mean of the normal distribution.

        std:    Standard deviation of the normal distribution.

        pw:     Ratio of whitened pixels for the affected set of samples
                in the Impulsive noise injection.
    """
    pa: float = None
    pb: float = None
    bc: bool = None
    mean: float = None
    std: float = None
    pw: float = None


class BaseNoise(abc.ABC):
    def __init__(self, params: Dict):
        super().__init__()
        default_params = {'pa': None, 'pb': None, 'bc': None, 'mean': None, 'std': None, 'pw': None}
        for key, value in params.items():
            default_params[key] = value
        self.params = Params(**default_params)

    @abc.abstractmethod
    def __call__(self, *args, **kwargs):
        """
        Each subclass should implement this method.

        :param args: Arbitrary list of arguments.
        :param kwargs: Arbitrary dictionary of arguments.
        """

    @staticmethod
    def get_proba(n_samples: int, prob: float) -> int:
        return math.floor(n_samples * prob)


class Gaussian(BaseNoise):

    def __call__(self, data: np.ndarray, labels: np.ndarray) -> List[np.ndarray]:
        """
        Perform Gaussian noise injection.

        :param data: Input data that will undergo noise injection.
        :param label: Class value for each data.
        :return: List containing the noisy data and the class label.
        """
        n_affected, n_bands = \
            self.get_proba(data.shape[Sample.SAMPLES_DIM], self.params.pa), \
            self.get_proba(data.shape[Sample.FEATURES_DIM], self.params.pb)
        data = data.astype(np.float)
        noisy_bands = np.random.choice(data.shape[Sample.FEATURES_DIM],
                                       n_bands, False)
        for sample_index in np.random.choice(data.shape[Sample.SAMPLES_DIM],
                                             n_affected, False):
            if not self.params.bc:
                noisy_bands = np.random.choice(data.shape[Sample.FEATURES_DIM],
                                               n_bands, False)
            for band_index in noisy_bands:
                data[sample_index, :, :, band_index] += \
                    np.random.normal(loc=self.params.mean,
                                     scale=self.params.std,
                                     size=data[sample_index, :, :, band_index].shape)
        return [data, labels]


class Impulsive(BaseNoise):

    def __call__(self, data: np.ndarray, labels: np.ndarray) -> List[np.ndarray]:
        """
        Perform impulsive noise injection.

        :param data: Input data that will undergo noise injection.
        :param label: Class value for each data.
        :return: List containing the noisy data and the class label.
        """
        n_affected, n_bands = \
            self.get_proba(data.shape[Sample.SAMPLES_DIM], self.params.pa), \
            self.get_proba(data.shape[Sample.FEATURES_DIM], self.params.pb)
        n_white = self.get_proba(n_affected, self.params.pw)
        black, white = np.amin(data), np.amax(data)
        noisy_bands = np.random.choice(data.shape[Sample.FEATURES_DIM],
                                       n_bands, False)
        for noise_index, sample_index in enumerate(np.random.choice(
                data.shape[Sample.SAMPLES_DIM], n_affected, False)):
            if not self.params.bc:
                noisy_bands = np.random.choice(data.shape[Sample.FEATURES_DIM],
                                               n_bands, False)
            for band_index in noisy_bands:
                if noise_index < n_white:
                    data[sample_index, :, :, band_index] = \
                        np.full(shape=data[sample_index, :, :, band_index].shape,
                                fill_value=white)
                else:
                    data[sample_index, :, :, band_index] = \
                        np.full(shape=data[sample_index, :, :, band_index].shape,
                                fill_value=black)
        return [data, labels]


class Shot(BaseNoise):

    def __call__(self, data: np.ndarray, labels: np.ndarray) -> List[np.ndarray]:
        """
        Perform shot noise injection.

        :param data: Input data that will undergo noise injection.
        :param label: Class value for each data.
        :return: List containing the noisy data and the class label.
        """
        n_affected, n_bands = \
            self.get_proba(data.shape[Sample.SAMPLES_DIM], self.params.pa), \
            self.get_proba(data.shape[Sample.FEATURES_DIM], self.params.pb)
        data = data.astype(np.float16)
        data = np.clip(data, a_min=0, a_max=None)
        noise = np.random.poisson(np.expand_dims(data[:, [3], [3], :], axis=1))
        noisy_bands = np.random.choice(data.shape[Sample.FEATURES_DIM],
                                       n_bands, False)
        for sample_index in np.random.choice(data.shape[Sample.SAMPLES_DIM],
                                             n_affected, False):
            if not self.params.bc:
                noisy_bands = np.random.choice(data.shape[Sample.FEATURES_DIM],
                                               n_bands, False)
            for band_index in noisy_bands:
                data[sample_index, :, :, band_index] += np.repeat(np.repeat(noise[sample_index, :, :, band_index], 7, axis=0), 7, axis=1)
        return [data, labels]


def get_all_noise_functions(noise: str) -> List:
    """
    Get a given noise function.

    :param noise: Noise method as string.
    """
    all_ = {
        str(f).lower(): eval(f) for f in dir(sys.modules[__name__])
    }
    return [all_[noise_fun] for noise_fun in noise]


def get_noise_functions(noise: List[str], noise_params: str) -> List[BaseNoise]:
    """
    Helper function for getting all noise injector instances.

    :param noise: List of noise injection methods.
    :param noise_params: Parameters of the noise injection.
    """
    try:
        noise_params = json.loads(noise_params)
    except json.decoder.JSONDecodeError:
        noise_params = yaml.load(noise_params)
    return [noise_injector(noise_params)
            for noise_injector in get_all_noise_functions(noise)]


def inject_noise(data_source: Dict, affected_subsets: List[str],
                 noise_injectors: List[str], noise_params: str):
    """
    Inject noise into given subsets.

    :param data_source: Dictionary containing subsets.
    :param affected_subsets: List of names of subsets that will undergo noise injection.
    :param noise_injectors: List of names of noise injection methods.
    :param noise_params: Parameters of the noise injection.
    """
    for f_noise, affected_subset in product(
            get_noise_functions(noise_injectors, noise_params), affected_subsets):
        data_source[affected_subset][Dataset.DATA], data_source[affected_subset][Dataset.LABELS] = f_noise(
            data_source[affected_subset][Dataset.DATA],
            data_source[affected_subset][Dataset.LABELS])<|MERGE_RESOLUTION|>--- conflicted
+++ resolved
@@ -6,10 +6,7 @@
 from typing import Dict, List, NamedTuple
 
 import numpy as np
-<<<<<<< HEAD
-=======
 import yaml
->>>>>>> aab858a4
 
 from ml_intuition.enums import Dataset, Sample
 
@@ -89,10 +86,10 @@
                 noisy_bands = np.random.choice(data.shape[Sample.FEATURES_DIM],
                                                n_bands, False)
             for band_index in noisy_bands:
-                data[sample_index, :, :, band_index] += \
+                data[sample_index, band_index] += \
                     np.random.normal(loc=self.params.mean,
                                      scale=self.params.std,
-                                     size=data[sample_index, :, :, band_index].shape)
+                                     size=data[sample_index, band_index].shape)
         return [data, labels]
 
 
@@ -120,12 +117,12 @@
                                                n_bands, False)
             for band_index in noisy_bands:
                 if noise_index < n_white:
-                    data[sample_index, :, :, band_index] = \
-                        np.full(shape=data[sample_index, :, :, band_index].shape,
+                    data[sample_index, band_index] = \
+                        np.full(shape=data[sample_index, band_index].shape,
                                 fill_value=white)
                 else:
-                    data[sample_index, :, :, band_index] = \
-                        np.full(shape=data[sample_index, :, :, band_index].shape,
+                    data[sample_index, band_index] = \
+                        np.full(shape=data[sample_index, band_index].shape,
                                 fill_value=black)
         return [data, labels]
 
@@ -143,7 +140,7 @@
         n_affected, n_bands = \
             self.get_proba(data.shape[Sample.SAMPLES_DIM], self.params.pa), \
             self.get_proba(data.shape[Sample.FEATURES_DIM], self.params.pb)
-        data = data.astype(np.float16)
+        data = data.astype(np.float)
         data = np.clip(data, a_min=0, a_max=None)
         noise = np.random.poisson(np.expand_dims(data[:, [3], [3], :], axis=1))
         noisy_bands = np.random.choice(data.shape[Sample.FEATURES_DIM],
@@ -154,7 +151,7 @@
                 noisy_bands = np.random.choice(data.shape[Sample.FEATURES_DIM],
                                                n_bands, False)
             for band_index in noisy_bands:
-                data[sample_index, :, :, band_index] += np.repeat(np.repeat(noise[sample_index, :, :, band_index], 7, axis=0), 7, axis=1)
+                data[sample_index, band_index] += noise[sample_index, band_index]
         return [data, labels]
 
 
