--- conflicted
+++ resolved
@@ -9,13 +9,10 @@
 
 import h5py
 import numpy as np
+import tensorflow as tf
 from libtiff import TIFF
-<<<<<<< HEAD
 from scripts.evaluate_model import INFERENCE_METRICS
 from scripts.experiments_runner import EXPERIMENT
-=======
-import tensorflow as tf
->>>>>>> c3d615d6
 
 import ml_intuition.enums as enums
 
