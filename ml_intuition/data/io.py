--- conflicted
+++ resolved
@@ -81,7 +81,6 @@
     return tiff.read_image()
 
 
-<<<<<<< HEAD
 def save_md5(output_path, train_x, train_y, val_x, val_y, test_x, test_y):
     """
     Save provided data as .md5 file
@@ -122,7 +121,8 @@
     """
     min_, max_ = np.loadtxt(path)
     return min_, max_
-=======
+
+
 def load_pb(path_to_pb: str) -> tf.GraphDef:
     """
     Load .pb file as a graph
@@ -134,5 +134,4 @@
         graph_def.ParseFromString(f.read())
     with tf.Graph().as_default() as graph:
         tf.import_graph_def(graph_def, name='')
-        return graph
->>>>>>> c81db688
+        return graph