--- conflicted
+++ resolved
@@ -1,25 +1,13 @@
 import functools
-<<<<<<< HEAD
-from typing import Tuple, Union, List
-from itertools import product
-=======
 from itertools import product
 from typing import Tuple, Union, List
->>>>>>> aab858a4
 
 import cv2
 import numpy as np
 
-<<<<<<< HEAD
-from ml_intuition.data.utils import shuffle_arrays_together, \
-    get_label_indices_per_class
-import ml_intuition.data.io as io
-import ml_intuition.enums as enums
-=======
 from ml_intuition.data.transforms import PerBandMinMaxNormalization
 from ml_intuition.data.utils import shuffle_arrays_together, \
     get_label_indices_per_class
->>>>>>> aab858a4
 
 HEIGHT = 0
 WIDTH = 1
@@ -39,14 +27,9 @@
 
 def reshape_cube_to_2d_samples(data: np.ndarray,
                                labels: np.ndarray,
-<<<<<<< HEAD
-                               channels_idx: int = 0) -> Tuple[
-    np.ndarray, np.ndarray]:
-=======
                                channels_idx: int = 0,
                                use_unmixing: bool = False) -> \
         Tuple[np.ndarray, np.ndarray]:
->>>>>>> aab858a4
     """
     Reshape the data and labels from [CHANNELS, HEIGHT, WIDTH] to
         [PIXEL,CHANNELS, 1], so it fits the 2D Convolutional modules.
@@ -83,8 +66,6 @@
     return data
 
 
-<<<<<<< HEAD
-=======
 def spectral_angle_mapper(data: np.ndarray,
                           endmembers: np.ndarray,
                           channel_idx: int) -> Tuple[np.ndarray, np.ndarray]:
@@ -118,15 +99,10 @@
     return adj_matrix, norm_adj_matrix
 
 
->>>>>>> aab858a4
 def reshape_cube_to_3d_samples(data: np.ndarray,
                                labels: np.ndarray,
                                neighborhood_size: int = 5,
                                background_label: int = 0,
-<<<<<<< HEAD
-                               channels_idx: int = 0) -> Tuple[np.ndarray,
-                                                               np.ndarray]:
-=======
                                channels_idx: int = 0,
                                use_unmixing: bool = False) -> \
         Tuple[np.ndarray, np.ndarray]:
@@ -144,7 +120,6 @@
         where classes in each pixel are present as abundances fractions.
     :rtype: Tuple of data and labels reshaped to 3D format.
     """
->>>>>>> aab858a4
     data = np.rollaxis(data, channels_idx, len(data.shape))
     height, width, _ = data.shape
     padding_size = int(
@@ -154,22 +129,11 @@
     labels_3d = []
     data = data.astype(np.float32)
     for x, y in product(list(range(height)), list(range(width))):
-<<<<<<< HEAD
-        if labels[x, y] != background_label:
-=======
         if use_unmixing or labels[x, y] != background_label:
->>>>>>> aab858a4
             samples.append(data[x:x + padding_size * 2 + 1,
                            y:y + padding_size * 2 + 1])
             labels_3d.append(labels[x, y])
     samples = np.array(samples).astype(np.float32)
-<<<<<<< HEAD
-    labels3d = np.array(labels_3d).astype(np.uint8)
-    return samples, labels3d
-
-
-def align_ground_truth(cube_2d_shape: Tuple[int, int], ground_truth: np.ndarray,
-=======
     labels3d = np.array(labels_3d).astype(np.float32) if \
         use_unmixing else np.array(labels_3d).astype(np.uint8)
     return samples, labels3d
@@ -177,7 +141,6 @@
 
 def align_ground_truth(cube_2d_shape: Tuple[int, int],
                        ground_truth: np.ndarray,
->>>>>>> aab858a4
                        cube_to_gt_transform: np.ndarray) -> np.ndarray:
     """
     Align original labels to match the satellite hyperspectral cube using
@@ -244,11 +207,7 @@
     """
     shuffle_arrays_together([data, labels], seed=seed)
     train_indices = _get_set_indices(train_size, labels, stratified)
-<<<<<<< HEAD
-    val_indices = _get_set_indices(val_size, labels[train_indices])
-=======
     val_indices = _get_set_indices(val_size, labels[train_indices], stratified)
->>>>>>> aab858a4
     val_indices = train_indices[val_indices]
     test_indices = np.setdiff1d(np.arange(len(data)), train_indices)
     train_indices = np.setdiff1d(train_indices, val_indices)
@@ -305,11 +264,6 @@
 def _(size: int,
       labels: np.ndarray,
       stratified: bool = True) -> np.ndarray:
-<<<<<<< HEAD
-    label_indices, unique_labels = get_label_indices_per_class(labels,
-                                                               return_uniques=True)
-=======
->>>>>>> aab858a4
     assert size >= 1
     if stratified:
         label_indices, unique_labels = get_label_indices_per_class(
@@ -326,49 +280,11 @@
 def _(size: List,
       labels: np.ndarray,
       _) -> np.ndarray:
-<<<<<<< HEAD
-    label_indices, unique_labels = get_label_indices_per_class(labels,
-                                                               return_uniques=True)
-=======
     label_indices, unique_labels = get_label_indices_per_class(
         labels, return_uniques=True)
->>>>>>> aab858a4
     if len(size) == 1:
         size = int(size[0])
     for n_samples, label in zip(size, range(len(unique_labels))):
         label_indices[label] = label_indices[label][:int(n_samples)]
     train_indices = np.concatenate(label_indices, axis=0)
-    return train_indices
-
-
-def patches_to_samples(data_file_path: str, neighborhood_size, val_size: float = 0.1, background_label: int = 0,
-                       channels_idx=2):
-    dataset = io.load_processed_h5(data_file_path)
-    train_x = []
-    train_y = []
-    for patch, patch_gt in zip(dataset[enums.Dataset.TRAIN][enums.Dataset.DATA],
-                               dataset[enums.Dataset.TRAIN][
-                                   enums.Dataset.LABELS]):
-        patch_samples, patch_samples_gt = reshape_cube_to_3d_samples(patch,
-                                                                     patch_gt,
-                                                                     neighborhood_size,
-                                                                     background_label,
-                                                                     channels_idx)
-        train_x.append(patch_samples)
-        train_y.append(patch_samples_gt)
-
-    train_x = np.concatenate(train_x, axis=0)
-    train_y = np.concatenate(train_y, axis=0)
-
-    test_x, test_y = reshape_cube_to_3d_samples(
-        dataset[enums.Dataset.TEST][enums.Dataset.DATA],
-        dataset[enums.Dataset.TEST][enums.Dataset.LABELS], neighborhood_size, background_label, channels_idx)
-
-    train_y = train_y - 1
-    test_y = test_y - 1
-    val_indices = _get_set_indices(val_size, train_y)
-    val_x = train_x[val_indices]
-    val_y = train_y[val_indices]
-    train_x = np.delete(train_x, val_indices, axis=0)
-    train_y = np.delete(train_y, val_indices)
-    return train_x, train_y, val_x, val_y, test_x, test_y+    return train_indices