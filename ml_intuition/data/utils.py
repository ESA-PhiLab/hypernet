--- conflicted
+++ resolved
@@ -33,11 +33,7 @@
     for f_transform in transforms:
         dataset = dataset.map(f_transform)
     return dataset.batch(batch_size=batch_size, drop_remainder=False) \
-<<<<<<< HEAD
-        .repeat(), n_samples
-=======
                .repeat().prefetch(tf.contrib.data.AUTOTUNE), n_samples
->>>>>>> c81db688
 
 
 def shuffle_arrays_together(arrays: List[np.ndarray], seed: int = 0):
@@ -173,7 +169,6 @@
     return frozen_graph
 
 
-<<<<<<< HEAD
 def build_data_dict(train_x, train_y, val_x, val_y, test_x, test_y) -> Dict:
     """
     Build data dictionary with following structure:
@@ -240,7 +235,8 @@
     merged_dataset[enums.DataStats.MAX] = np.amax(
         merged_dataset[enums.Dataset.TRAIN][enums.Dataset.DATA])
     return merged_dataset
-=======
+
+
 def restructure_per_class_accuracy(metrics: Dict[str, List[float]]) -> Dict[
         str, List[float]]:
     """
@@ -256,5 +252,4 @@
                          enumerate(*metrics[MEAN_PER_CLASS_ACC])}
         metrics.update(per_class_acc)
         del metrics[MEAN_PER_CLASS_ACC]
-    return metrics
->>>>>>> c81db688
+    return metrics