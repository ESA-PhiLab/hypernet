--- conflicted
+++ resolved
@@ -3,19 +3,14 @@
 """
 
 import sys
-import functools
 from copy import deepcopy
 from typing import Union, List
 
 import numpy as np
 import tensorflow as tf
-<<<<<<< HEAD
 from scipy.stats import mode
-from sklearn.ensemble import RandomForestClassifier
-=======
 from sklearn.ensemble import RandomForestClassifier, RandomForestRegressor
 from sklearn.tree import DecisionTreeClassifier, DecisionTreeRegressor
->>>>>>> aab858a4
 
 
 def model_2d(kernel_size: int,
@@ -108,13 +103,11 @@
     return model
 
 
-<<<<<<< HEAD
 def model_3d_mfl(kernel_size: int,
                  n_kernels: int,
                  n_classes: int,
                  input_size: int,
                  **kwargs):
-
     model = tf.keras.Sequential()
     model.add(tf.keras.layers.Conv2D(filters=n_kernels,
                                      kernel_size=kernel_size - 3,
@@ -139,9 +132,14 @@
 
 def model_3d_deep(n_classes: int, input_size: int, **kwargs):
     model = tf.keras.Sequential()
-    model.add(tf.keras.layers.Conv3D(filters=24, kernel_size=3, activation='relu', input_shape=(7, 7, input_size, 1), data_format='channels_last'))
-    model.add(tf.keras.layers.Conv3D(filters=24, kernel_size=3, activation='relu'))
-    model.add(tf.keras.layers.Conv3D(filters=24, kernel_size=3, activation='relu'))
+    model.add(
+        tf.keras.layers.Conv3D(filters=24, kernel_size=3, activation='relu',
+                               input_shape=(7, 7, input_size, 1),
+                               data_format='channels_last'))
+    model.add(
+        tf.keras.layers.Conv3D(filters=24, kernel_size=3, activation='relu'))
+    model.add(
+        tf.keras.layers.Conv3D(filters=24, kernel_size=3, activation='relu'))
     model.add(tf.keras.layers.Flatten())
     model.add(tf.keras.layers.Dense(units=512, activation='relu'))
     model.add(tf.keras.layers.Dense(units=256, activation='relu'))
@@ -150,8 +148,6 @@
     return model
 
 
-=======
->>>>>>> aab858a4
 def get_model(model_key: str, **kwargs):
     """
     Get a given instance of model specified by model_key.
@@ -166,7 +162,6 @@
     return all_[model_key](**kwargs)
 
 
-<<<<<<< HEAD
 class Ensemble:
     def __init__(self, models: Union[List[tf.keras.Sequential],
                                      List[str],
@@ -285,50 +280,6 @@
         data = data.swapaxes(0, 1).reshape(samples, models_count * classes)
         predictor.fit(data, labels)
         self.predictor = predictor
-=======
-def model_3d_mfl(kernel_size: int,
-                 n_kernels: int,
-                 n_classes: int,
-                 input_size: int,
-                 **kwargs):
-    model = tf.keras.Sequential()
-    model.add(tf.keras.layers.Conv2D(filters=n_kernels,
-                                     kernel_size=kernel_size - 3,
-                                     strides=(1, 1),
-                                     input_shape=(kernel_size, kernel_size,
-                                                  input_size),
-                                     data_format='channels_last',
-                                     padding='valid'))
-    model.add(tf.keras.layers.MaxPooling2D(pool_size=(2, 2),
-                                           padding='valid'))
-    model.add(tf.keras.layers.Conv2D(filters=n_kernels,
-                                     kernel_size=(2, 2),
-                                     padding='same',
-                                     activation='relu'))
-    model.add(tf.keras.layers.Conv2D(filters=n_classes,
-                                     kernel_size=(2, 2),
-                                     padding='valid'))
-    model.add(tf.keras.layers.Flatten())
-    model.add(tf.keras.layers.Softmax())
-    return model
-
-
-def model_3d_deep(n_classes: int, input_size: int, **kwargs):
-    model = tf.keras.Sequential()
-    model.add(
-        tf.keras.layers.Conv3D(filters=24, kernel_size=3, activation='relu',
-                               input_shape=(7, 7, input_size, 1),
-                               data_format='channels_last'))
-    model.add(
-        tf.keras.layers.Conv3D(filters=24, kernel_size=3, activation='relu'))
-    model.add(
-        tf.keras.layers.Conv3D(filters=24, kernel_size=3, activation='relu'))
-    model.add(tf.keras.layers.Flatten())
-    model.add(tf.keras.layers.Dense(units=512, activation='relu'))
-    model.add(tf.keras.layers.Dense(units=256, activation='relu'))
-    model.add(tf.keras.layers.Dense(units=128, activation='relu'))
-    model.add(tf.keras.layers.Dense(units=n_classes, activation='softmax'))
-    return model
 
 
 def unmixing_pixel_based_cnn(n_classes: int, input_size: int,
@@ -557,5 +508,4 @@
             'min_samples_leaf': [1, 2, 4],
             'n_estimators': [200, 400, 600, 800]
         },
-}
->>>>>>> aab858a4
+}