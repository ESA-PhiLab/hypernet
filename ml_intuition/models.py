"""
All models that are used for training.
"""

import sys
import functools
from copy import deepcopy
from typing import Union, List

import numpy as np
import tensorflow as tf
from scipy.stats import mode
from sklearn.ensemble import RandomForestClassifier


def model_2d(kernel_size: int,
             n_kernels: int,
             n_layers: int,
             input_size: int,
             n_classes: int,
             **kwargs) -> tf.keras.Sequential:
    """
    2D model which consists of 2D convolutional blocks.

    :param kernel_size: Size of the convolutional kernel.
    :param n_kernels: Number of kernels, i.e., the activation maps in each layer.
    :param n_layers: Number of layers in the network.
    :param input_size: Number of input channels, i.e., the number of spectral bands.
    :param n_classes: Number of classes.
    """

    def add_layer(model):
        model.add(tf.keras.layers.Conv2D(n_kernels, (kernel_size, 1),
                                         input_shape=(input_size, 1, 1),
                                         padding="valid",
                                         activation='relu'))
        model.add(
            tf.keras.layers.Conv2D(n_kernels, (kernel_size, 1), strides=(3, 1),
                                   input_shape=(input_size, 1, 1),
                                   padding="valid",
                                   activation='relu'))
        model.add(
            tf.keras.layers.Conv2D(n_kernels, (kernel_size, 1), strides=(2, 1),
                                   input_shape=(input_size, 1, 1),
                                   padding="valid",
                                   activation='relu'))
        model.add(
            tf.keras.layers.Conv2D(n_kernels, (kernel_size, 1), strides=(2, 1),
                                   input_shape=(input_size, 1, 1),
                                   padding="valid",
                                   activation='relu'))
        return model

    model = tf.keras.Sequential()

    for _ in range(n_layers):
        model = add_layer(model)
    model.add(tf.keras.layers.Flatten())
    model.add(tf.keras.layers.Dense(units=200, activation='relu'))
    model.add(tf.keras.layers.Dense(units=128, activation='relu'))
    model.add(tf.keras.layers.Dense(units=n_classes, activation='softmax'))
    return model


def pool_model_2d(kernel_size: int,
                  n_kernels: int,
                  n_layers: int,
                  input_size: int,
                  n_classes: int,
                  **kwargs) -> tf.keras.Sequential:
    """
    2D model which consists of 2D convolutional layers and 2D pooling layers.

    :param kernel_size: Size of the convolutional kernel.
    :param n_kernels: Number of kernels, i.e., the activation maps in each layer.
    :param n_layers: Number of layers in the network.
    :param input_size: Number of input channels, i.e., the number of spectral bands.
    :param n_classes: Number of classes.
    """

    def add_layer(model):
        model.add(tf.keras.layers.Conv2D(n_kernels, (kernel_size, 1),
                                         strides=(2, 1),
                                         input_shape=(input_size, 1, 1),
                                         padding="valid",
                                         activation='relu'))
        model.add(tf.keras.layers.BatchNormalization()),
        model.add(tf.keras.layers.MaxPool2D(pool_size=(2, 1), strides=(1, 1)))
        return model

    model = tf.keras.Sequential()

    for _ in range(n_layers):
        model = add_layer(model)
    model.add(tf.keras.layers.Flatten())
    model.add(tf.keras.layers.Dense(units=512, activation='relu'))
    model.add(tf.keras.layers.Dense(units=128, activation='relu'))
    model.add(tf.keras.layers.Dense(units=n_classes, activation='softmax'))
    return model


def get_model(model_key: str, **kwargs):
    """
    Get a given instance of model specified by model_key.

    :param model_key: Specifies which model to use.
    :param kwargs: Any keyword arguments that the model accepts.
    """
    # Get the list of all model creating functions and their name as the key:
    all_ = {
        str(f): eval(f) for f in dir(sys.modules[__name__])
    }
<<<<<<< HEAD
    return all_[model_key](kernel_size=kernel_size,
                           n_kernels=n_kernels, n_layers=n_layers,
                           input_size=input_size, n_classes=n_classes)


class Ensemble:
    def __init__(self, models: Union[List[tf.keras.Sequential],
                                     List[str],
                                     tf.keras.models.Sequential],
                 voting: str = 'hard'):
        """
        Ensemble for using multiple models for prediction
        :param models: Either list of tf.keras.models.Sequential models,
            or a list of paths to the models (can't mix both).
        :param voting: If ‘hard’, uses predicted class labels for majority rule
            voting. Else if ‘soft’, predicts the class label based on the argmax
            of the sums of the predicted probabilities.
        """
        if type(models) is tf.keras.models.Sequential:
            self.models = models
        elif all(type(model) is str for model in models):
            self.models = [tf.keras.models.load_model(model) for model in
                           models]
        elif all(type(model) is tf.keras.models.Sequential for model in models):
            self.models = models
        else:
            raise TypeError("Wrong type of models provided, pass either path "
                            "or the model itself")
        self.voting = voting
        self.predictor = None

    def generate_models_with_noise(self, copies: int = 5, mean: float = None,
                                   std: float = None, seed=None):
        """
        Generate new models by injecting Gaussian noise into the original
        model's weights.
        :param copies: Number of models to generate
        :param mean: Mean used to draw noise from normal distribution.
            If None, it will be calculated from the layer itself.
        :param std: Standard deviation used to draw noise from normal
            distribution. If None, it will be calculated from the layer itself.
        :param seed: Seed for random number generator.
        :return: None
        """
        assert type(self.models) is tf.keras.models.Sequential, \
            "self.models must be a single model"
        models = [self.models]
        for copy_id in range(copies):
            np.random.seed(seed + copy_id)
            original_weights = deepcopy(self.models.get_weights())
            modified_weights = self.inject_noise_to_weights(original_weights,
                                                            mean, std)
            modified_model = tf.keras.models.clone_model(self.models)
            modified_model.set_weights(modified_weights)
            models.append(modified_model)
        self.models = models

    @staticmethod
    def inject_noise_to_weights(weights: List[np.ndarray], mean: float,
                                std: float):
        """
        Inject noise into all layers
        :param weights: List of weights for each layer
        :param mean: Mean used to draw noise from normal distribution.
        :param std: Std used to draw noise from normal distribution.
        :return: Modified list of weights
        """
        for layer_number, layer_weights in enumerate(weights):
            mean = np.mean(layer_weights) if mean is None else mean
            std = np.std(layer_weights) if std is None else std
            noise = np.random.normal(loc=mean, scale=std * 0.1,
                                     size=layer_weights.shape)
            weights[layer_number] += noise
        return weights

    def _vote(self, voting_method: str, predictions: np.ndarray) -> np.ndarray:
        """
        Perform voting process on provided predictions
        :param voting_method: If ‘hard’, uses predicted class labels for majority rule
            voting. If ‘soft’, predicts the class label based on the argmax
            of the sums of the predicted probabilities. If 'classify', uses a
            classifier which is trained on probabilities
        :param predictions:
        :return:
        """
        pass

    def predict_probabilities(self, data: Union[np.ndarray, List[np.ndarray]],
                              batch_size: int = 1024):
        """
        Return predicted classes
        :param data: Either a single dataset which will be fed into all of the
            models, or a list of datasets, unique for each model
        :param batch_size: Size of the batch used for prediction
        :return: Predicted probabilities for each model and class.
            Shape: [Models, Samples, Classes]
        """
        predictions = []
        if type(data) is list:
            for model, dataset in zip(self.models, data):
                predictions.append(model.predict(dataset,
                                                 batch_size=batch_size))
        else:
            for model in self.models:
                predictions.append(model.predict(data, batch_size=batch_size))
        return np.array(predictions)

    def predict(self, data: Union[np.ndarray, List[np.ndarray]],
                batch_size: int = 1024) -> np.ndarray:
        """
        Return predicted classes
        :param data: Either a single dataset which will be fed into all of the
            models, or a list of datasets, unique for each model
        :param batch_size: Size of the batch used for prediction
        :return: Predicted classes
        """
        predictions = self.predict_probabilities(data, batch_size)
        if self.voting == 'hard':
            predictions = np.argmax(predictions, axis=-1)
            return mode(predictions, axis=0).mode[0, :]
        elif self.voting == 'soft':
            predictions = np.sum(predictions, axis=0)
            predictions = np.argmax(predictions, axis=-1)
        elif self.voting == 'classifier':
            models_count, samples, classes = predictions.shape
            predictions = predictions.swapaxes(0, 1).reshape(samples,
                                                      models_count * classes)
            predictions = self.predictor.predict(predictions)
        return predictions

    def train_ensemble_predictor(self, data: np.ndarray, labels: np.ndarray):
        predictor = RandomForestClassifier()
        models_count, samples, classes = data.shape
        data = data.swapaxes(0, 1).reshape(samples, models_count * classes)
        predictor.fit(data, np.argmax(labels, axis=-1))
        self.predictor = predictor
=======
    return all_[model_key](**kwargs)


def model_3d_mfl(kernel_size: int,
                 n_kernels: int,
                 n_classes: int,
                 input_size: int,
                 **kwargs):

    model = tf.keras.Sequential()
    model.add(tf.keras.layers.Conv2D(filters=n_kernels,
                                     kernel_size=kernel_size - 3,
                                     strides=(1, 1),
                                     input_shape=(kernel_size, kernel_size,
                                                  input_size),
                                     data_format='channels_last',
                                     padding='valid'))
    model.add(tf.keras.layers.MaxPooling2D(pool_size=(2, 2),
                                           padding='valid'))
    model.add(tf.keras.layers.Conv2D(filters=n_kernels,
                                     kernel_size=(2, 2),
                                     padding='same',
                                     activation='relu'))
    model.add(tf.keras.layers.Conv2D(filters=n_classes,
                                     kernel_size=(2, 2),
                                     padding='valid'))
    model.add(tf.keras.layers.Flatten())
    model.add(tf.keras.layers.Softmax())
    return model


def model_3d_deep(n_classes: int, input_size: int, **kwargs):
    model = tf.keras.Sequential()
    model.add(tf.keras.layers.Conv3D(filters=24, kernel_size=3, activation='relu', input_shape=(7, 7, input_size, 1), data_format='channels_last'))
    model.add(tf.keras.layers.Conv3D(filters=24, kernel_size=3, activation='relu'))
    model.add(tf.keras.layers.Conv3D(filters=24, kernel_size=3, activation='relu'))
    model.add(tf.keras.layers.Flatten())
    model.add(tf.keras.layers.Dense(units=512, activation='relu'))
    model.add(tf.keras.layers.Dense(units=256, activation='relu'))
    model.add(tf.keras.layers.Dense(units=128, activation='relu'))
    model.add(tf.keras.layers.Dense(units=n_classes, activation='softmax'))
    return model
>>>>>>> 0d9fc12d
<|MERGE_RESOLUTION|>--- conflicted
+++ resolved
@@ -110,10 +110,7 @@
     all_ = {
         str(f): eval(f) for f in dir(sys.modules[__name__])
     }
-<<<<<<< HEAD
-    return all_[model_key](kernel_size=kernel_size,
-                           n_kernels=n_kernels, n_layers=n_layers,
-                           input_size=input_size, n_classes=n_classes)
+    return all_[model_key](**kwargs)
 
 
 class Ensemble:
@@ -247,8 +244,7 @@
         data = data.swapaxes(0, 1).reshape(samples, models_count * classes)
         predictor.fit(data, np.argmax(labels, axis=-1))
         self.predictor = predictor
-=======
-    return all_[model_key](**kwargs)
+
 
 
 def model_3d_mfl(kernel_size: int,
@@ -289,5 +285,4 @@
     model.add(tf.keras.layers.Dense(units=256, activation='relu'))
     model.add(tf.keras.layers.Dense(units=128, activation='relu'))
     model.add(tf.keras.layers.Dense(units=n_classes, activation='softmax'))
-    return model
->>>>>>> 0d9fc12d
+    return model