--- conflicted
+++ resolved
@@ -13,12 +13,7 @@
              input_size: int,
              n_classes: int) -> tf.keras.Sequential:
     """
-<<<<<<< HEAD
     2D model which consists of 2D convolutional blocks.
-=======
-    2D model which consists of 2D convolutional blocks, max pooling and batch
-    normalization.
->>>>>>> c81db688
 
     :param kernel_size: Size of the convolutional kernel.
     :param n_kernels: Number of kernels, i.e., the activation maps in each layer.
