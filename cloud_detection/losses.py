""" Custom loss functions and metrics for segmentation. """

import tensorflow.keras.backend as K
import numpy as np

# Import all other metrics used by the model
# to enable testing it.
from tensorflow.keras.metrics import binary_crossentropy, binary_accuracy


def Jaccard_index_loss(smooth: float = 0.0000001):
    '''
    Jaccard index training loss for segmentation like tasks. 
    Default smoothness coefficient comes from Cloud-Net example.
    '''

    def jaccard_index_loss(y_true: np.ndarray, y_pred: np.ndarray):
        intersection = K.sum(y_true * y_pred, axis=(1, 2))
        y_true_sum = K.sum(y_true, axis=(1, 2))
        y_pred_sum = K.sum(y_pred, axis=(1, 2))

        jaccard = (intersection + smooth) / (y_true_sum + y_pred_sum - intersection + smooth)
        return 1 - jaccard

    return jaccard_index_loss


def Jaccard_index_metric(smooth: float = 0.0000001):

    def jaccard_index_metric(y_true: np.ndarray, y_pred: np.ndarray):
        intersection = K.sum(K.round(K.clip(y_true * y_pred, 0, 1)), axis=(1, 2))
        y_true_sum = K.sum(K.round(y_true), axis=(1, 2))
        y_pred_sum = K.sum(K.round(y_pred), axis=(1, 2))

        return (intersection + smooth) / (y_true_sum + y_pred_sum - intersection + smooth)

    return jaccard_index_metric


def Dice_coef_metric():
    '''
    Dice coefficient training loss for segmentation like tasks.
    Internally uses Jaccard index.
    '''
    ji = Jaccard_index_metric()

    def dice_coeff_metric(y_true: np.ndarray, y_pred: np.ndarray):
        ji_score = ji(y_true, y_pred)
        return 2 * ji_score / (ji_score + 1)

    return dice_coeff_metric


def recall(y_true: np.ndarray, y_pred: np.ndarray):
    true_positives = K.sum(K.round(K.clip(y_true * y_pred, 0, 1)))
    possible_positives = K.sum(K.round(K.clip(y_true, 0, 1)))
    ret = true_positives / (possible_positives + K.epsilon())
    return ret


def precision(y_true: np.ndarray, y_pred: np.ndarray):
    true_positives = K.sum(K.round(K.clip(y_true * y_pred, 0, 1)))
    predicted_positives = K.sum(K.round(K.clip(y_pred, 0, 1)))
    ret = true_positives / (predicted_positives + K.epsilon())
    return ret


def specificity(y_true: np.ndarray, y_pred: np.ndarray):
    y_true_neg = 1 - y_true
    y_pred_neg = 1 - y_pred
    true_negatives = K.sum(K.round(K.clip(y_true_neg * y_pred_neg, 0, 1)))
    possible_negatives = K.sum(K.round(K.clip(y_true_neg, 0, 1)))
    ret = true_negatives / (possible_negatives + K.epsilon())
    return ret


<<<<<<< HEAD
# Same as Dice_coef_metric()
def f1_score(y_true, y_pred):
=======
def f1_score(y_true: np.ndarray, y_pred: np.ndarray):
>>>>>>> 33021855
    prec = precision(y_true, y_pred)
    rec = recall(y_true, y_pred)
    return 2 * ((prec*rec) / (prec + rec + K.epsilon()))<|MERGE_RESOLUTION|>--- conflicted
+++ resolved
@@ -74,12 +74,8 @@
     return ret
 
 
-<<<<<<< HEAD
 # Same as Dice_coef_metric()
-def f1_score(y_true, y_pred):
-=======
 def f1_score(y_true: np.ndarray, y_pred: np.ndarray):
->>>>>>> 33021855
     prec = precision(y_true, y_pred)
     rec = recall(y_true, y_pred)
     return 2 * ((prec*rec) / (prec + rec + K.epsilon()))