--- conflicted
+++ resolved
@@ -41,12 +41,7 @@
 
 
 def build_rgb_scene_img(path: Path, img_id: str) -> np.ndarray:
-<<<<<<< HEAD
-    """
-    Build displayable rgb image out channel slices.
-=======
     """Build displayable rgb image out channel slices.
->>>>>>> ba9da4a8
 
     :param path: path to directory with images.
     :param img_id: id of image to be loaded.
@@ -118,23 +113,6 @@
     return img, scene_time
 
 
-<<<<<<< HEAD
-def load_img_gt(path: Path, fname: str) -> np.ndarray:
-    """
-    Load image ground truth.
-
-    :param path: path containing image gts.
-    :param fname: image gt file name.
-    :return: image ground truth.
-    """
-    img = envi.open(path / fname)
-    img = np.array(img.open_memmap(), dtype=np.int)
-    img = np.where(img > 128, 1, 0)
-    return img
-
-
-=======
->>>>>>> ba9da4a8
 def evaluate_model(
     model: keras.Model,
     thr: float,
@@ -154,11 +132,7 @@
     run_name: str = None,
 ) -> Tuple[Dict, List]:
     """
-<<<<<<< HEAD
-    Get evaluation metrics for given model on 38-Cloud test set.
-=======
     Get evaluation metrics for given model on L8CCA testset.
->>>>>>> ba9da4a8
 
     :param model: trained model to make predictions.
     :param thr: threshold to be used during evaluation.
