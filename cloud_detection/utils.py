--- conflicted
+++ resolved
@@ -202,11 +202,7 @@
 def get_metrics_tf(
         gt: np.ndarray, pred: np.ndarray, metric_fns: List[Callable]) -> Dict:
     """
-<<<<<<< HEAD
-    Calculates evaluation metrics for a given image predictions.
-=======
     Calculates TensorFlow evaluation metrics for a given image predictions.
->>>>>>> ba9da4a8
 
     :param gt: image ground truth.
     :param pred: image predictions.
@@ -239,17 +235,10 @@
     """
     Save visualisations set for img of given id.
     Visualisations set includes:
-<<<<<<< HEAD
-    * Mask overlay of uncertain regions of segmentation.
-    * Ground truth mask.
-    * Prediction mask.
-    * TP, FP, FN mask overlays.
-=======
         * Mask overlay of uncertain regions of segmentation.
         * Ground truth mask.
         * Prediction mask.
         * TP, FP, FN mask overlays.
->>>>>>> ba9da4a8
 
     :param img_id: Id of visualised img,
                    will be used for naming saved artifacts.
