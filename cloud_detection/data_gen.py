--- conflicted
+++ resolved
@@ -20,121 +20,10 @@
 from tensorflow import keras
 from typing import Dict, List, Tuple
 
-<<<<<<< HEAD
-from cloud_detection.utils import pad, open_as_array
-
-
-def strip_nir(hyper_img: np.ndarray) -> np.ndarray:
-    """
-    Strips nir channel so image can be displayed.
-
-    :param hyper_img: image with shape (x, y, 4) where fourth channel is nir.
-    :return: image with shape (x, y, 3) with standard RGB channels.
-    """
-    return hyper_img[:, :, :3]
-
-
-def load_image_paths(
-    base_path: Path,
-    patches_path: Path = None,
-    split_ratios: List[float] = [1.0],
-    shuffle: bool = True,
-    img_id: str = None,
-) -> List[List[Dict[str, Path]]]:
-    """
-    Build paths to all files containing image channels.
-
-    :param base_path: root path containing directories with image channels.
-    :param patches_path: path to images patches names to load
-                         (if None, all patches will be used).
-    :param split_ratios: list containing split ratios,
-                         splits should add up to one.
-    :param shuffle: whether to shuffle image paths.
-    :param img_id: image ID; if specified, load paths for this image only.
-    :return: list with paths to image files, separated into splits.
-        Structured as: list_of_splits[list_of_files['file_channel', Path]]
-    """
-
-    def combine_channel_files(red_file: Path) -> Dict[str, Path]:
-        """
-        Get paths to 'green', 'blue', 'nir' and 'gt' channel files
-        based on path to the 'red' channel of the given image.
-
-        :param red_file: path to red channel file.
-        :return: dictionary containing paths to files with each image channel.
-        """
-        return {
-            "red": red_file,
-            "green": Path(str(red_file).replace("red", "green")),
-            "blue": Path(str(red_file).replace("red", "blue")),
-            "nir": Path(str(red_file).replace("red", "nir")),
-            "gt": Path(str(red_file).replace("red", "gt")),
-        }
-
-    def build_paths(
-        base_path: Path, patches_path: Path, img_id: str
-    ) -> List[Dict[str, Path]]:
-        """
-        Build paths to all files containing image channels.
-
-        :param base_path: root path containing directories with image channels.
-        :param patches_path: path to images patches names to load
-                             (if None, all patches will be used).
-        :param img_id: image ID; if specified, load paths for this image only.
-        :return: list of dicts containing paths to files with image channels.
-        """
-        # Get red channel filenames
-        if img_id is None:
-            red_files = list(base_path.glob("*red/*.TIF"))
-        else:
-            red_files = list(base_path.glob(f"*red/*{img_id}.TIF"))
-        if patches_path is not None:
-            patches_names = set(
-                np.genfromtxt(
-                    patches_path,
-                    dtype="str",
-                    skip_header=1,
-                )
-            )
-            select_files = []
-            for fname in red_files:
-                fname_str = str(fname)
-                if (
-                    fname_str[fname_str.find("patch"): fname_str.find(".TIF")]
-                    in patches_names
-                ):
-                    select_files.append(fname)
-            red_files = select_files
-        red_files.sort()
-        # Get other channels in accordance to the red channel filenames
-        return [combine_channel_files(red_file) for red_file in red_files]
-
-    files = build_paths(base_path, patches_path, img_id)
-    print(f"Loaded paths for images of { len(files) } samples")
-
-    if shuffle:
-        saved_seed = np.random.get_state()
-        np.random.seed(42)
-        np.random.shuffle(files)
-        np.random.set_state(saved_seed)
-
-    if sum(split_ratios) != 1:
-        raise RuntimeError("Split ratios don't sum up to one.")
-
-    split_beg = 0
-    splits = []
-    for ratio in split_ratios:
-        split_end = split_beg + math.ceil(ratio * len(files))
-        splits.append(files[split_beg:split_end])
-        split_beg = split_end
-
-    return splits
-=======
 from cloud_detection.utils import (
     pad, open_as_array, load_38cloud_gt, load_l8cca_gt,
     strip_nir, load_image_paths
 )
->>>>>>> ba9da4a8
 
 
 class DG_38Cloud(keras.utils.Sequence):
@@ -187,15 +76,9 @@
         """
         Perform balancing on given images.
 
-<<<<<<< HEAD
-        :param labels: List of pseudo-labels for indexing. For each patch in
-                       the dataset should contain 1 if image is to be
-                       balanced, otherwise should be 0.
-=======
         :param labels: List of pseudo-labels for indexing for each patch,
                        either 0 or 1. The smaller group will be resampled
                        to match the size of the bigger group.
->>>>>>> ba9da4a8
         """
         pos_idx = self._file_indexes[np.array(labels, dtype=bool)]
         neg_idx = self._file_indexes[~np.array(labels, dtype=bool)]
@@ -271,25 +154,9 @@
                 labels.append(0)
         return labels
 
-<<<<<<< HEAD
-    def _open_mask(self, channel_files: Dict[str, Path]) -> np.ndarray:
-        """
-        Load ground truth mask as array from given files.
-
-        :param channel_files: Dict with paths to files containing each channel
-                              of an image, must contain key 'gt'.
-        """
-        masks = np.array(load_img(channel_files["gt"], color_mode="grayscale"))
-        return np.expand_dims(masks / 255, axis=-1)
-
     def _data_generation(self, file_indexes_to_gen: np.arange) -> Tuple:
         """
-        Generates data containing batch_size samples.
-=======
-    def _data_generation(self, file_indexes_to_gen: np.arange) -> Tuple:
-        """
         Generates data for the given indexes.
->>>>>>> ba9da4a8
 
         :param file_indexes_to_gen: Sequence of indexes of files from which
                                     images should be loaded.
@@ -367,12 +234,7 @@
         """
         Prepare generator and init paths to files containing image channels.
 
-<<<<<<< HEAD
-        :param img_path: path to the main directory with test scenes.
-        :param img_name: name of the image to generate patches from.
-=======
         :param img_paths: paths to the dirs containing L8CCA images files.
->>>>>>> ba9da4a8
         :param batch_size: size of generated batches, only one batch is loaded
             to memory at a time.
         :param data_part: part of data to include, e.g., (0., 0.2) generates
