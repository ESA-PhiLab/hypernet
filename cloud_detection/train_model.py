""" Train the models for cloud detection. """

import argparse
import matplotlib.pyplot as plt
from typing import Dict
from pathlib import Path
from tensorflow import keras

from data_gen import DG_38Cloud, load_image_paths
from models import unet
from losses import Jaccard_index_loss, Jaccard_index_metric, Dice_coef_metric, recall, precision, specificity, f1_score


<<<<<<< HEAD
def train_model(dpath: Path, rpath: Path, train_size: float, batch_size: int, bn_momentum: float,
                learning_rate: float, stopping_patience: int, epochs: int) -> keras.Model:
=======
def train_model(dpath: Path, train_size: float, batch_size: int,
                balance_train_dataset: bool, balance_val_dataset: bool, bn_momentum: float,
                learning_rate: float, stopping_patience: int, steps_per_epoch: int,
                epochs: int) -> keras.Model:
>>>>>>> 2461c008
    """
    Train the U-Net model using 38-Cloud dataset.

    param dpath: path to dataset.
    param train_size: proportion of the training set (the rest goes to validation set).
    param batch_size: size of generated batches, only one batch is loaded 
          to memory at a time.
    param balance_train_dataset: whether to balance train dataset.
    param balance_val_dataset: whether to balance val dataset.
    param bn_momentum: momentum of the batch normalization layer.
    param learning_rate: learning rate for training.
    param stopping_patience: patience param for early stopping.
    param epochs: number of epochs.
    return: trained model.
    """
    Path(rpath).mkdir(parents=True, exist_ok=False)
    # Load data
    train_files, val_files = load_image_paths(
        dpath,
        (train_size, 1-train_size)
        )
    traingen = DG_38Cloud(
        files=train_files,
        batch_size=batch_size,
        balance_classes=balance_train_dataset
        )
    valgen = DG_38Cloud(
        files=val_files,
        batch_size=batch_size,
        balance_classes=balance_val_dataset
        )

    # Create model
    model = unet(input_size=4,
                bn_momentum=bn_momentum
                )
    model.compile(
        optimizer=keras.optimizers.Adam(lr=learning_rate),
        loss=Jaccard_index_loss(),
        metrics=[
            keras.metrics.binary_crossentropy,
            keras.metrics.binary_accuracy,
            Jaccard_index_loss(),
            Jaccard_index_metric(),
            Dice_coef_metric(),
            recall,
            precision,
            specificity,
            f1_score
        ]
    )

    # Prepare training
    callbacks = [
        keras.callbacks.EarlyStopping(
            patience=stopping_patience,
            verbose=1
        ),
        keras.callbacks.ModelCheckpoint(
            filepath=f"{rpath}/best_weights",
            save_best_only=True,
            save_weights_only=True,
            verbose=1
        )
    ]

    # Train model
    model.fit_generator(
        generator=traingen,
        epochs=epochs,
        validation_data=valgen,
        callbacks=callbacks,
        verbose=1
        )

    # Load best weights
    model.load_weights(f"{rpath}/best_weights")

    # Return model
    return model


if __name__ == "__main__":
    params = {
        "dpath": Path("../datasets/clouds/38-Cloud/38-Cloud_training"),
        "train_size": 0.8,
        "batch_size": 8,
        "learning_rate": .01,
        "bn_momentum": .9,
        "epochs": 200,
        "stopping_patience": 20,
        }
    train_model(**params)<|MERGE_RESOLUTION|>--- conflicted
+++ resolved
@@ -11,15 +11,9 @@
 from losses import Jaccard_index_loss, Jaccard_index_metric, Dice_coef_metric, recall, precision, specificity, f1_score
 
 
-<<<<<<< HEAD
-def train_model(dpath: Path, rpath: Path, train_size: float, batch_size: int, bn_momentum: float,
+def train_model(dpath: Path, rpath: Path, train_size: float, batch_size: int,
+                balance_train_dataset: bool, balance_val_dataset: bool, bn_momentum: float,
                 learning_rate: float, stopping_patience: int, epochs: int) -> keras.Model:
-=======
-def train_model(dpath: Path, train_size: float, batch_size: int,
-                balance_train_dataset: bool, balance_val_dataset: bool, bn_momentum: float,
-                learning_rate: float, stopping_patience: int, steps_per_epoch: int,
-                epochs: int) -> keras.Model:
->>>>>>> 2461c008
     """
     Train the U-Net model using 38-Cloud dataset.
 
